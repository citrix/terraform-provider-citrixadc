--- conflicted
+++ resolved
@@ -192,15 +192,11 @@
 			return fmt.Errorf("No name is set")
 		}
 
-<<<<<<< HEAD
-		_, err := client.FindResource(service.Appfwprofile_sqlinjection_binding.Type(), rs.Primary.ID)
-=======
 		bindingId := rs.Primary.ID
 		idSlice := strings.Split(bindingId, ",")
 		appFwName := idSlice[0]
 
-		_, err := nsClient.FindResource(service.Appfwprofile_sqlinjection_binding.Type(), appFwName)
->>>>>>> 06ea64a3
+		_, err := client.FindResource(service.Appfwprofile_sqlinjection_binding.Type(), appFwName)
 		if err == nil {
 			return fmt.Errorf("appfwprofile_sqlinjection_binding %s still exists", appFwName)
 		}
