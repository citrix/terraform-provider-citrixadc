--- conflicted
+++ resolved
@@ -204,15 +204,7 @@
 	// Iterate through results to find the one with the right policy name
 	foundIndex := -1
 	for i, v := range dataArr {
-<<<<<<< HEAD
-		unescapedURL, err := unescapeStringURL(v["formactionurl_xss"].(string))
-		if err != nil {
-			return diag.FromErr(err)
-		}
-		if v["crosssitescripting"].(string) == crosssitescripting && unescapedURL == formactionurl_xss && v["as_scan_location_xss"].(string) == as_scan_location_xss {
-=======
 		if v["crosssitescripting"].(string) == crosssitescripting && v["formactionurl_xss"].(string) == formactionurl_xss && v["as_scan_location_xss"].(string) == as_scan_location_xss {
->>>>>>> 06ea64a3
 			if as_value_type_xss != "" && as_value_expr_xss != "" {
 				if v["as_value_type_xss"] != nil && v["as_value_expr_xss"] != nil && v["as_value_type_xss"].(string) == as_value_type_xss && v["as_value_expr_xss"].(string) == as_value_expr_xss {
 					foundIndex = i
@@ -235,14 +227,6 @@
 	// Fallthrough
 	data := dataArr[foundIndex]
 
-<<<<<<< HEAD
-	unescaped_formactionurl_xss, err := unescapeStringURL(data["formactionurl_xss"].(string))
-	if err != nil {
-		return diag.FromErr(err)
-	}
-
-=======
->>>>>>> 06ea64a3
 	d.Set("name", data["name"])
 	d.Set("alertonly", data["alertonly"])
 	d.Set("as_scan_location_xss", data["as_scan_location_xss"])
