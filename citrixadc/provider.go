/*
Copyright 2016 Citrix Systems, Inc

Licensed under the Apache License, Version 2.0 (the "License");
you may not use this file except in compliance with the License.
You may obtain a copy of the License at

    http://www.apache.org/licenses/LICENSE-2.0

Unless required by applicable law or agreed to in writing, software
distributed under the License is distributed on an "AS IS" BASIS,
WITHOUT WARRANTIES OR CONDITIONS OF ANY KIND, either express or implied.
See the License for the specific language governing permissions and
limitations under the License.
*/
package citrixadc

import (
	"log"
	"sync"

	"github.com/chiradeep/go-nitro/netscaler"
	"github.com/hashicorp/terraform/helper/schema"
	"github.com/hashicorp/terraform/terraform"
	"github.com/hashicorp/terraform/version"
)

type NetScalerNitroClient struct {
	Username string
	Password string
	Endpoint string
	client   *netscaler.NitroClient
	lock     sync.Mutex
}

func Provider() terraform.ResourceProvider {
	return &schema.Provider{
		Schema:        providerSchema(),
		ResourcesMap:  providerResources(),
		ConfigureFunc: providerConfigure,
	}
}

func providerSchema() map[string]*schema.Schema {
	return map[string]*schema.Schema{
		"username": {
			Type:        schema.TypeString,
			Required:    true,
			Description: "Username to login to the NetScaler",
			DefaultFunc: schema.EnvDefaultFunc("NS_LOGIN", "nsroot"),
		},
		"password": {
			Type:        schema.TypeString,
			Required:    true,
			Description: "Password to login to the NetScaler",
			DefaultFunc: schema.EnvDefaultFunc("NS_PASSWORD", "nsroot"),
		},
		"endpoint": {
			Type:        schema.TypeString,
			Required:    true,
			Description: "The URL to the API",
			DefaultFunc: schema.EnvDefaultFunc("NS_URL", nil),
		},
		"insecure_skip_verify": {
			Type:        schema.TypeBool,
			Optional:    true,
			Description: "Ignore validity of endpoint TLS certificate if true",
			Default:     false,
		},
		"proxied_ns": {
			Type:        schema.TypeString,
			Optional:    true,
			Description: "Target NS ip. When defined username, password and endpoint must refer to MAS.",
			DefaultFunc: schema.EnvDefaultFunc("_MPS_API_PROXY_MANAGED_INSTANCE_IP", ""),
		},
	}
}

func providerResources() map[string]*schema.Resource {
	return map[string]*schema.Resource{
		"citrixadc_lbvserver":                               resourceCitrixAdcLbvserver(),
		"citrixadc_service":                                 resourceCitrixAdcService(),
		"citrixadc_csvserver":                               resourceCitrixAdcCsvserver(),
		"citrixadc_cspolicy":                                resourceCitrixAdcCspolicy(),
		"citrixadc_csaction":                                resourceCitrixAdcCsaction(),
		"citrixadc_sslaction":                               resourceCitrixAdcSslaction(),
		"citrixadc_sslpolicy":                               resourceCitrixAdcSslpolicy(),
		"citrixadc_sslcertkey":                              resourceCitrixAdcSslcertkey(),
		"citrixadc_sslprofile":                              resourceCitrixAdcSslprofile(),
		"citrixadc_sslparameter":                            resourceCitrixAdcSslparameter(),
		"citrixadc_ssldhparam":                              resourceCitrixAdcSsldhparam(),
		"citrixadc_sslcipher":                               resourceCitrixAdcSslcipher(),
		"citrixadc_lbmonitor":                               resourceCitrixAdcLbmonitor(),
		"citrixadc_servicegroup":                            resourceCitrixAdcServicegroup(),
		"citrixadc_nsacl":                                   resourceCitrixAdcNsacl(),
		"citrixadc_nsacls":                                  resourceCitrixAdcNsacls(),
		"citrixadc_inat":                                    resourceCitrixAdcInat(),
		"citrixadc_rnat":                                    resourceCitrixAdcRnats(),
		"citrixadc_gslbsite":                                resourceCitrixAdcGslbsite(),
		"citrixadc_gslbvserver":                             resourceCitrixAdcGslbvserver(),
		"citrixadc_gslbservice":                             resourceCitrixAdcGslbservice(),
		"citrixadc_server":                                  resourceCitrixAdcServer(),
		"citrixadc_responderaction":                         resourceCitrixAdcResponderaction(),
		"citrixadc_responderpolicy":                         resourceCitrixAdcResponderpolicy(),
		"citrixadc_responderpolicylabel":                    resourceCitrixAdcResponderpolicylabel(),
		"citrixadc_rewriteaction":                           resourceCitrixAdcRewriteaction(),
		"citrixadc_rewritepolicy":                           resourceCitrixAdcRewritepolicy(),
		"citrixadc_rewritepolicylabel":                      resourceCitrixAdcRewritepolicylabel(),
		"citrixadc_nsip":                                    resourceCitrixAdcNsip(),
		"citrixadc_nsip6":                                   resourceCitrixAdcNsip6(),
		"citrixadc_nsconfig_save":                           resourceCitrixAdcNsconfigSave(),
		"citrixadc_nsconfig_clear":                          resourceCitrixAdcNsconfigClear(),
		"citrixadc_nsconfig_update":                         resourceCitrixAdcNsconfigUpdate(),
		"citrixadc_ipset":                                   resourceCitrixAdcIpset(),
		"citrixadc_route":                                   resourceCitrixAdcRoute(),
		"citrixadc_linkset":                                 resourceCitrixAdcLinkset(),
		"citrixadc_nsfeature":                               resourceCitrixAdcNsfeature(),
		"citrixadc_systemuser":                              resourceCitrixAdcSystemuser(),
		"citrixadc_systemgroup":                             resourceCitrixAdcSystemgroup(),
		"citrixadc_systemcmdpolicy":                         resourceCitrixAdcSystemcmdpolicy(),
		"citrixadc_interface":                               resourceCitrixAdcInterface(),
		"citrixadc_nstcpprofile":                            resourceCitrixAdcNstcpprofile(),
		"citrixadc_nshttpprofile":                           resourceCitrixAdcNshttpprofile(),
		"citrixadc_nslicense":                               resourceCitrixAdcNslicense(),
		"citrixadc_cluster":                                 resourceCitrixAdcCluster(),
		"citrixadc_clusterfiles_syncer":                     resourceCitrixAdcClusterfilesSyncer(),
		"citrixadc_systemfile":                              resourceCitrixAdcSystemfile(),
		"citrixadc_auditmessageaction":                      resourceCitrixAdcAuditmessageaction(),
		"citrixadc_auditsyslogaction":                       resourceCitrixAdcAuditsyslogaction(),
		"citrixadc_auditsyslogpolicy":                       resourceCitrixAdcAuditsyslogpolicy(),
		"citrixadc_rebooter":                                resourceCitrixAdcRebooter(),
		"citrixadc_installer":                               resourceCitrixAdcInstaller(),
		"citrixadc_pinger":                                  resourceCitrixAdcPinger(),
		"citrixadc_nsrpcnode":                               resourceCitrixAdcNsrpcnode(),
		"citrixadc_routerdynamicrouting":                    resourceCitrixAdcRouterdynamicrouting(),
		"citrixadc_policyexpression":                        resourceCitrixAdcPolicyexpression(),
		"citrixadc_systemextramgmtcpu":                      resourceCitrixAdcSystemextramgmtcpu(),
		"citrixadc_netprofile":                              resourceCitrixAdcNetprofile(),
		"citrixadc_servicegroup_lbmonitor_binding":          resourceCitrixAdcServicegroup_lbmonitor_binding(),
		"citrixadc_nsparam":                                 resourceCitrixAdcNsparam(),
		"citrixadc_sslvserver_sslpolicy_binding":            resourceCitrixAdcSslvserver_sslpolicy_binding(),
		"citrixadc_sslprofile_sslcipher_binding":            resourceCitrixAdcSslprofile_sslcipher_binding(),
		"citrixadc_policydataset":                           resourceCitrixAdcPolicydataset(),
		"citrixadc_policydataset_value_binding":             resourceCitrixAdcPolicydataset_value_binding(),
		"citrixadc_password_resetter":                       resourceCitrixAdcPasswordResetter(),
		"citrixadc_csvserver_cspolicy_binding":              resourceCitrixAdcCsvserver_cspolicy_binding(),
		"citrixadc_appfwprofile":                            resourceCitrixAdcAppfwprofile(),
		"citrixadc_appfwpolicy":                             resourceCitrixAdcAppfwpolicy(),
		"citrixadc_appfwfieldtype":                          resourceCitrixAdcAppfwfieldtype(),
		"citrixadc_appfwpolicylabel":                        resourceCitrixAdcAppfwpolicylabel(),
		"citrixadc_appfwjsoncontenttype":                    resourceCitrixAdcAppfwjsoncontenttype(),
		"citrixadc_appfwxmlcontenttype":                     resourceCitrixAdcAppfwxmlcontenttype(),
		"citrixadc_appfwprofile_starturl_binding":           resourceCitrixAdcAppfwprofileStarturlBinding(),
		"citrixadc_appfwprofile_denyurl_binding":            resourceCitrixAdcAppfwprofileDenyurlBinding(),
		"citrixadc_nslicenseserver":                         resourceCitrixAdcNslicenseserver(),
		"citrixadc_nscapacity":                              resourceCitrixAdcNscapacity(),
		"citrixadc_lbvserver_service_binding":               resourceCitrixAdcLbvserver_service_binding(),
		"citrixadc_policystringmap":                         resourceCitrixAdcPolicystringmap(),
		"citrixadc_policystringmap_pattern_binding":         resourceCitrixAdcPolicystringmap_pattern_binding(),
		"citrixadc_transformprofile":                        resourceCitrixAdcTransformprofile(),
		"citrixadc_transformaction":                         resourceCitrixAdcTransformaction(),
		"citrixadc_transformpolicy":                         resourceCitrixAdcTransformpolicy(),
		"citrixadc_lbvserver_transformpolicy_binding":       resourceCitrixAdcLbvserver_transformpolicy_binding(),
		"citrixadc_csvserver_transformpolicy_binding":       resourceCitrixAdcCsvserver_transformpolicy_binding(),
		"citrixadc_sslvserver_sslcertkey_binding":           resourceCitrixAdcSslvserver_sslcertkey_binding(),
		"citrixadc_servicegroup_servicegroupmember_binding": resourceCitrixAdcServicegroup_servicegroupmember_binding(),
		"citrixadc_quicbridgeprofile":                       resourceCitrixAdcQuicbridgeprofile(),
		"citrixadc_policypatset":                            resourceCitrixAdcPolicypatset(),
		"citrixadc_policypatset_pattern_binding":            resourceCitrixAdcPolicypatset_pattern_binding(),
		"citrixadc_filterpolicy":                            resourceCitrixAdcFilterpolicy(),
		"citrixadc_lbvserver_filterpolicy_binding":          resourceCitrixAdcLbvserver_filterpolicy_binding(),
		"citrixadc_csvserver_filterpolicy_binding":          resourceCitrixAdcCsvserver_filterpolicy_binding(),
		"citrixadc_cmppolicy":                               resourceCitrixAdcCmppolicy(),
		"citrixadc_lbvserver_cmppolicy_binding":             resourceCitrixAdcLbvserver_cmppolicy_binding(),
		"citrixadc_csvserver_cmppolicy_binding":             resourceCitrixAdcCsvserver_cmppolicy_binding(),
		"citrixadc_lbvserver_responderpolicy_binding":       resourceCitrixAdcLbvserver_responderpolicy_binding(),
		"citrixadc_csvserver_responderpolicy_binding":       resourceCitrixAdcCsvserver_responderpolicy_binding(),
		"citrixadc_csvserver_rewritepolicy_binding":         resourceCitrixAdcCsvserver_rewritepolicy_binding(),
		"citrixadc_lbvserver_rewritepolicy_binding":         resourceCitrixAdcLbvserver_rewritepolicy_binding(),
<<<<<<< HEAD
		"citrixadc_nsvpxparam":                              resourceCitrixAdcNsvpxparam(),
		"citrixadc_nstcpparam":                              resourceCitrixAdcNstcpparam(),
		"citrixadc_dnsnsrec":                                resourceCitrixAdcDnsnsrec(),
		"citrixadc_dnssoarec":                               resourceCitrixAdcDnssoarec(),
		"citrixadc_lbvserver_appfwpolicy_binding":           resourceCitrixAdcLbvserver_appfwpolicy_binding(),
		"citrixadc_csvserver_appfwpolicy_binding":           resourceCitrixAdcCsvserver_appfwpolicy_binding(),
		"citrixadc_appfwprofile_cookieconsistency_binding":  resourceCitrixAdcAppfwprofile_cookieconsistency_binding(),
=======
		"citrixadc_appfwprofile_crosssitescripting_binding": resourceCitrixAdcAppfwprofile_crosssitescripting_binding(),
>>>>>>> f06e1acc
	}
}

func providerConfigure(d *schema.ResourceData) (interface{}, error) {
	userHeaders := map[string]string{
		"User-Agent": "terraform-ctxadc",
	}
	c := NetScalerNitroClient{
		Username: d.Get("username").(string),
		Password: d.Get("password").(string),
		Endpoint: d.Get("endpoint").(string),
	}

	params := netscaler.NitroParams{
		Url:       d.Get("endpoint").(string),
		Username:  d.Get("username").(string),
		Password:  d.Get("password").(string),
		ProxiedNs: d.Get("proxied_ns").(string),
		SslVerify: !d.Get("insecure_skip_verify").(bool),
		Headers:   userHeaders,
	}
	client, err := netscaler.NewNitroClientFromParams(params)
	if err != nil {
		return nil, err
	}

	c.client = client
	log.Printf("[DEBUG] citrixadc-provider: Terraform version imported: %s\n", version.Version)

	return &c, nil
}<|MERGE_RESOLUTION|>--- conflicted
+++ resolved
@@ -177,7 +177,6 @@
 		"citrixadc_csvserver_responderpolicy_binding":       resourceCitrixAdcCsvserver_responderpolicy_binding(),
 		"citrixadc_csvserver_rewritepolicy_binding":         resourceCitrixAdcCsvserver_rewritepolicy_binding(),
 		"citrixadc_lbvserver_rewritepolicy_binding":         resourceCitrixAdcLbvserver_rewritepolicy_binding(),
-<<<<<<< HEAD
 		"citrixadc_nsvpxparam":                              resourceCitrixAdcNsvpxparam(),
 		"citrixadc_nstcpparam":                              resourceCitrixAdcNstcpparam(),
 		"citrixadc_dnsnsrec":                                resourceCitrixAdcDnsnsrec(),
@@ -185,9 +184,7 @@
 		"citrixadc_lbvserver_appfwpolicy_binding":           resourceCitrixAdcLbvserver_appfwpolicy_binding(),
 		"citrixadc_csvserver_appfwpolicy_binding":           resourceCitrixAdcCsvserver_appfwpolicy_binding(),
 		"citrixadc_appfwprofile_cookieconsistency_binding":  resourceCitrixAdcAppfwprofile_cookieconsistency_binding(),
-=======
 		"citrixadc_appfwprofile_crosssitescripting_binding": resourceCitrixAdcAppfwprofile_crosssitescripting_binding(),
->>>>>>> f06e1acc
 	}
 }
 
