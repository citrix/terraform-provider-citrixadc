--- conflicted
+++ resolved
@@ -177,7 +177,6 @@
 		"citrixadc_csvserver_responderpolicy_binding":       resourceCitrixAdcCsvserver_responderpolicy_binding(),
 		"citrixadc_csvserver_rewritepolicy_binding":         resourceCitrixAdcCsvserver_rewritepolicy_binding(),
 		"citrixadc_lbvserver_rewritepolicy_binding":         resourceCitrixAdcLbvserver_rewritepolicy_binding(),
-<<<<<<< HEAD
 		"citrixadc_nsvpxparam":                              resourceCitrixAdcNsvpxparam(),
 		"citrixadc_nstcpparam":                              resourceCitrixAdcNstcpparam(),
 		"citrixadc_dnsnsrec":                                resourceCitrixAdcDnsnsrec(),
@@ -186,9 +185,7 @@
 		"citrixadc_csvserver_appfwpolicy_binding":           resourceCitrixAdcCsvserver_appfwpolicy_binding(),
 		"citrixadc_appfwprofile_cookieconsistency_binding":  resourceCitrixAdcAppfwprofile_cookieconsistency_binding(),
 		"citrixadc_appfwprofile_crosssitescripting_binding": resourceCitrixAdcAppfwprofile_crosssitescripting_binding(),
-=======
 		"citrixadc_appfwprofile_sqlinjection_binding":       resourceCitrixAdcAppfwprofile_sqlinjection_binding(),
->>>>>>> ac7cb380
 	}
 }
 
