--- conflicted
+++ resolved
@@ -177,15 +177,12 @@
 		"citrixadc_csvserver_responderpolicy_binding":       resourceCitrixAdcCsvserver_responderpolicy_binding(),
 		"citrixadc_csvserver_rewritepolicy_binding":         resourceCitrixAdcCsvserver_rewritepolicy_binding(),
 		"citrixadc_lbvserver_rewritepolicy_binding":         resourceCitrixAdcLbvserver_rewritepolicy_binding(),
-<<<<<<< HEAD
 		"citrixadc_nsvpxparam":                              resourceCitrixAdcNsvpxparam(),
 		"citrixadc_nstcpparam":                              resourceCitrixAdcNstcpparam(),
 		"citrixadc_dnsnsrec":                                resourceCitrixAdcDnsnsrec(),
 		"citrixadc_dnssoarec":                               resourceCitrixAdcDnssoarec(),
 		"citrixadc_lbvserver_appfwpolicy_binding":           resourceCitrixAdcLbvserver_appfwpolicy_binding(),
-=======
 		"citrixadc_csvserver_appfwpolicy_binding":           resourceCitrixAdcCsvserver_appfwpolicy_binding(),
->>>>>>> e1d4d409
 	}
 }
 
