--- conflicted
+++ resolved
@@ -28,19 +28,7 @@
 resource "citrixadc_appfwprofile" "tf_appfwprofile" {
 	name                     = "tf_appfwprofile"
 	type                     = ["HTML"]
-<<<<<<< HEAD
-	xmlattachmentaction      = ["none"]
-	xmldosaction             = ["none"]
-	xmlformataction          = ["none"]
-	xmlsoapfaultaction       = ["none"]
-	xmlsqlinjectionaction    = ["none"]
-	xmlvalidationaction      = ["none"]
-	xmlwsiaction             = ["none"]
-	xmlxssaction             = ["none"]
-	}
-=======
   }
->>>>>>> 06ea64a3
   resource "citrixadc_appfwprofile_xmlwsiurl_binding" "tf_binding" {
 	name           = citrixadc_appfwprofile.tf_appfwprofile.name
 	xmlwsiurl      = ".*"
@@ -57,19 +45,7 @@
 	resource "citrixadc_appfwprofile" "tf_appfwprofile" {
 		name                     = "tf_appfwprofile"
 		type                     = ["HTML"]
-<<<<<<< HEAD
-		xmlattachmentaction      = ["none"]
-		xmldosaction             = ["none"]
-		xmlformataction          = ["none"]
-		xmlsoapfaultaction       = ["none"]
-		xmlsqlinjectionaction    = ["none"]
-		xmlvalidationaction      = ["none"]
-		xmlwsiaction             = ["none"]
-		xmlxssaction             = ["none"]
-	}
-=======
 	  }
->>>>>>> 06ea64a3
 `
 
 func TestAccAppfwprofile_xmlwsiurl_binding_basic(t *testing.T) {
