--- conflicted
+++ resolved
@@ -1,10 +1,3 @@
-<<<<<<< HEAD
-## 1.34.0 (April 25, 2023)
-
-BUG FIXES
-
-* **citrixadc_systemfile**: Updated the read function to handle recreating of resource in case file doesnot exist in NetScaler.
-=======
 ## 1.34.0 (May 05, 2023)
 
 FEATURES
@@ -19,7 +12,7 @@
 * **citrixadc_policystringmap_pattern_binding**: Updated delete operation with QueryEscape function while making API call.
 * **citrixadc_nspbr**: Updated the read function to not to set values for some attributes that are not recieved from the NetScaler. In the Update function, added the dependent attributes into the payload when there is update called to some attributes.
 * **citrixadc_dnsnameserver**: Updated read operation to make it backward compatible, appended an attribute to old Id. 
->>>>>>> 60d2e29a
+* **citrixadc_systemfile**: Updated the read function to handle recreating of resource in case file doesnot exist in NetScaler.
 
 
 ## 1.33.0 (April 03, 2023)
