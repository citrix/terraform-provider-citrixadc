<<<<<<< HEAD
## 1.35.0 (May 16, 2023)

FEATURES

* **New Resource**: videooptimizationpacingaction 
* **New Resource**: videooptimizationpacingpolicy 
=======
## 1.35.0 (May 23, 2023)

BUG FIXES

* **citrixadc_ntpsync**: Updated create operation to call appropriate API call.
>>>>>>> ccc2b1ad

## 1.34.0 (May 05, 2023)

FEATURES

* **New Resource**: lbmetrictable_metric_binding 
* **New Resource**: citrixadc_videooptimizationdetectionaction 
* **New Resource**: citrixadc_videooptimizationdetectionpolicy 
* **New Resource**: citrixadc_aaapreauthenticationaction 

BUG FIXES

* **citrixadc_snmptrap**: Updated read operation to make it backward compatible, appended the attribute value to old Id. 
* **citrixadc_policystringmap_pattern_binding**: Updated delete operation with QueryEscape function while making API call.
* **citrixadc_nspbr**: Updated the read function to not to set values for some attributes that are not recieved from the NetScaler. In the Update function, added the dependent attributes into the payload when there is update called to some attributes.
* **citrixadc_dnsnameserver**: Updated read operation to make it backward compatible, appended an attribute to old Id. 
* **citrixadc_systemfile**: Updated the read function to handle recreating of resource in case file doesnot exist in NetScaler.
* **citrixadc_hanode**: Updated read operation to handle the correct state of `hastatus` attribute. 


## 1.33.0 (April 03, 2023)

FEATURES

* **New Resource** snmptrap_snmpuser_binding

BUG FIXES

* **citrixadc_authenticationldapaction**: Updated the read function to not to set `ldapbinddnpassword` attribute from the NetScaler.
* **citrixadc_dnsnameserver**: Updated the delete function and updated computed as true for some of the attributes.
* **citrixadc_lbmonitor**: Updated the read function to not to set some attributes that are received as Hash value from NetScaler.
* **citrixadc_lbvserver**: Updated the resource struct to set omitempty for `timeout` attribute and made computed as true for `sslprofile` attribute.
* **citrixadc_sslprofile_sslcipher_binding**: Updated the schema to make the `cipherpriority` as the optional attribute.
* **citrixadc_sslprofile**: Updated the schema to make the `ecccurvebindings` as the optional attribute.
* **citrixadc_vpnvserver_vpnsessionpolicy_binding**: Updated the read function to not to set some attributes that are not received from NetScaler.
* **citrixadc_snmptrap**: Updated id of resource, it is now the concatenation of `trapclass`, `trapdestination` and `version` attributes seperated by comma. User can now add more snmptrap with different different combination of these value.  

ENHANCEMENTS

* **citrixadc_appfwpolicy**: Suppored Import to the resource.
* **citrixadc_appfwprofile**: Suppored Import to the resource.
* **citrixadc_lbvserver_appfwpolicy_binding**: Suppored Import to the resource.

## 1.32.0 (Feb 16, 2023)

FEATURES

* **New Resource** sslcertreq
* **New Resource** sslcert

BUG FIXES

* **citrixadc_route**: Updated the read function for fetching the resource instance from the NetScaler.
* **citrixadc_nspbr**: Handled setting of srcip value of nspbr resource.
* **citrixadc_appfwjsoncontenttype**: Escaped jsoncontenttype value for proper api calls and supported the Import functionality for the endpoint.
* **citrixadc_appfwxmlcontenttype**: Escaped xmlcontenttype value for proper api calls and supported the Import functionality for the endpoint.
* **provider.go**: Updated the nspartation to include only the `partitionname` in the request payload in provider.go file.

ENHANCEMENTS

* **citrixadc_systemgroup**: Updated the systemgroup resource with additional supported `allowedmanagementinterface` attribute.

## 1.31.0 (Feb 06, 2023)

BUG FIXES

* **citrixadc_csvserver**: Updated the csvserver resource with additional supported `persistencetype` attribute 
* **citrixadc_systemparameter**: Updated the systemparameter resource with additional supported `maxclient` attribute
* **citrixadc_auditsyslogpolicy**: Updated with the url QueryEscape for the attributes for the proper API calls.
* **citrixadc_auditsyslogglobal_auditsyslogpolicy_binding**: Updated with the url QueryEscape for the attributes for the proper API calls.

## 1.30.0 (Jan 25, 2023)

BUG FIXES

* **citrixadc_ntpserver**: Handled the ntpserver resource instance missing in the read function.
* **citrixadc_route**: Updated Read function to make the Import work as required.

ENHANCEMENTS

* Migrated to terraform sdkv1 and resolved the transitive dependencies.

## 1.29.0 (Jan 05, 2023)

ENHANCEMENTS

* **citrixadc_sslvserver**: Suppored Import to the resource.
* **citrixadc_policypatset**: Suppored Import to the resource.
* **citrixadc_policypatset_pattern_binding**: Suppored Import to the resource.

## 1.28.0 (Dec 20, 2022)

BUG FIXES

* **citrixadc_nscapacity**: Included warm rebooting of NetScaler after changing the license bandwidth, to read the latest snapshot of nscapacity. Removed some unnecessary attributes from schema.

## 1.27.0 (Dec 14, 2022)

FEATURES

* **New Resource** spilloverpolicy

BUG FIXES

* **citrixadc_dnsnameserver**: Updated id of resource, it is now the concatenation of `ip` (or `dnsvservername`) and `type` attributes seperated by comma. User can now add more dnsnameserver with same `ip` and different `type` value.  
* **citrixadc_dnsaddrec**: Updated id of resource, it is now the concatenation of `hostname` and `ipaddress` attributes separated by a comma. User can now create dnsaddrec with same `hostname` and multiple `ipaddress`.
* **citrixadc_nspartition**: Supporting the zero value for certatin attributes of `nspartition` and type conversion for attribute.

ENHANCEMENTS

* **citrixadc_botprofile**: Added missed attributes to resource `signaturemultipleuseragentheaderaction`, `signaturenouseragentheaderaction`, ` devicefingerprintmobile`, `kmjavascriptname`, `kmeventspostbodylimit`, `kmdetection`, and `clientipexpression`, 
* **citrixadc_systemuser**: Added condition to check the username and to throw error if the user wants to change the Admin password.

## 1.26.0 (Nov 15, 2022)

FEATURES

* **New Resource** change_password
* **New Resource** rnat_clear

BUG FIXES

* **citrixadc_lbmonitor** Added `ipaddress` attribute in `lbmonitor` resource
* **citrixadc_nd6ravariables** Type conversion for `vlan` attribute in `nd6ravariables` resource.
* **citrixadc_service**: Removed the default values for some attributes in `service` resource.
* **citrixadc_systemuser**: Removed unwanted function call to `client.SetPassword()` in read operation.

ENHANCEMENTS

* **citrixadc_rnat**: Supported Add, update and Delete operation in `rnat` resource(for ADC version 13.0 and above) and created new `rnat_clear` resource which supports old rnat resouce or operation
`clear` for ADC version 12.0. Refer `rnat` and `rnat_clear` resource documentation for more details.
* **citrixadc_cspolicy**: Updated `cspolicy` resource to support to the latest ADC versions i.e., Added attribute `boundto` which is present in `csvserver_cspolicy_binding` for ADC version 13.1.
## 1.25.0 (Nov 4, 2022)

FEATURES

* **New Resource** sslcertkey_update
* **New Resource** nspbrs
* **New Resource** sslcertkey_sslocspresponder_binding
* **New Resource** sslcertfile
* **New Data-Source** hanode

EXAMPLE USECASES

* **New Usecase** SSL Offloading in Citrix ADC using terraform modules

ENHANCEMENTS

* **Enhancements** policydataset_value_binding supported CIDR for IP addresses
* **Enhancements** Updated documentation

BUG FIXES

* **Bug Fix** a small fix in naparam
* **Bug Fix** Updated systemuser resource


## 1.24.0 (Sept 28, 2022)

FEATURES

* **New Resource** aaaglobal_aaapreauthenticationpolicy_binding
* **New Resource** lsnparameter
* **New Resource** streamselector
* **New Resource** lsngroup_lsntransportprofile_binding
* **New Resource** lsngroup_pcpserver_binding
* **New Resource** lsnhttphdrlogprofile
* **New Resource** subscriberparam
* **New Resource** subscriberradiusinterface
* **New Resource** subscriberprofile
* **New Resource** tunneltrafficpolicy
* **New Resource** cacheselector
* **New Resource** cacheglobal_cachepolicy_binding
* **New Resource** sslservicegroup_sslciphersuite_binding
* **New Resource** cachepolicylabel
* **New Resource** cachepolicylabel_cachepolicy_binding
* **New Resource** cachepolicy
* **New Resource** smppparam
* **New Resource** icaparameter
* **New Resource** tunnelglobal_tunneltrafficpolicy_binding
* **New Resource** auditnslogaction
* **New Resource** auditnslogpolicy
* **New Resource** cacheforwardproxy
* **New Resource** linkset_channel_binding
* **New Resource** smppuser
* **New Resource** cachecontentgroup
* **New Resource** subscribergxinterface
* **New Resource** locationfile6
* **New Resource** spilloveraction
* **New Resource** autoscalepolicy
* **New Resource** autoscaleprofile
* **New Resource** autoscaleaction
* **New Resource** nsweblogparam
* **New Usecase** Added ADC usecases for Responded and Rewrite Resources

ENHANCEMENTS

* **Enhancements** Updated documentation
* **Enhancements** Removed examples from example folder which are available in terraform registry

BUG FIXES
* **Bugfix** fixed `inc` attribute not adding to the `hanode` POST payload

## 1.23.0 (Sept 15, 2022)

FEATURES

* **New Resource** rdpserverprofile
* **New Resource** rdpclientprofile
* **New Resource** pcpprofile
* **New Resource** pcpserver
* **New Resource** contentinspectionaction
* **New Resource** hanode_routemonitor6_binding
* **New Resource** hanode_routemonitor_binding
* **New Resource** streamidentifier
* **New Resource** lsngroup_lsnpool_binding
* **New Resource** lsngroup_lsnlogprofile_binding
* **New Resource** lsngroup_lsnhttphdrlogprofile_binding
* **New Resource** lsngroup_lsnappsprofile_binding
* **New Resource** lsnclient_nsacl6_binding
* **New Resource** lsnclient_nsacl_binding
* **New Resource** lsnclient_network6_binding
* **New Resource** lsnclient_network_binding
* **New Resource** lsnappsprofile_port_binding
* **New Resource** lsnappsprofile_lsnappsattributes_binding
* **New Resource** lsnstatic
* **New Resource** lsnip6profile
* **New Resource** lsntransportprofile
* **New Resource** cacheparameter
* **New Resource** ntpsync
* **New Resource** lsnsipalgprofile
* **New Resource** lsnrtspalgprofile
* **New Resource** lsnpool
* **New Resource** lsnlogprofile
* **New Resource** lsnappsprofile
* **New Resource** lsngroup
* **New Resource** lsnappsattributes
* **New Resource** lsnclient
* **New Resource** contentinspectionpolicylabel_contentinspectionpolicy_binding
* **New Resource** contentinspectionglobal_contentinspectionpolicy_binding
* **New Resource** contentinspectionprofile
* **New Resource** contentinspectionpolicylabel
* **New Resource** contentinspectioncallout
* **New Resource** contentinspectionparameter
* **New Resource** contentinspectionpolicy
* **New Resource** appqoeaction
* **New Resource** appqoeparameter
* **New Resource** customresp
* **New Resource** appqoepolicy
* **New Resource** feoparameter
* **New Resource** locationfile
* **New Resource** feoaction
* **New Resource** systembackup
* **New Resource** auditsyslogglobal_auditsyslogpolicy_binding
* **New Resource** tmtrafficaction
* **New Resource** admparameter
* **New Resource** hanode
* **New Resource** feoaction
* **New Resource** auditnslogglobal_auditnslogpolicy_binding
* **New Resource** dbdbprofile
* **New Resource** ipsecalgprofile
* **New Resource** feopolicy
* **New Resource** feologbal_feopolicy_binding
* **New Resource** lldpparam
* **New Resource** analyticsprofile
* **New Resource** auditnslogparams
* **New Resource** auditsyslogparams
* **New Resource** dbuser
* **New Resource** uservserver
* **New Resource** userprotocol
* **New Resource** channel
* **New Resource** interfacepair
* **New Resource** ipsecprofile
* **New Resource** tmsamlssoprofile
* **New Resource** tmglobal_tmtrafficpolicy_binding
* **New Resource** ipsecparameter
* **New Resource** tmtrafficpolicy
* **New Resource** tmsessionaction
* **New Resource** tmsessionpolicy
* **New Resource** tmformssoaction

ENHANCEMENTS

* **Enhancements** Updated policydataset_value_binding Resource
* **Enhancements** updated appfwprofile attributes
* **Enhancements** Fixed nsip documentation
* **Enhancements** Added enable/disable functionality


## 1.22.0 (Aug 25, 2022)

BUG FIXES

* Fixed vendor module dependencies

## 1.21.0 (Aug 25, 2022)

FEATURES

* **New Resource** tmsessionparameter
* **New Resource** tmglobal_auditnslogpolicy_binding
* **New Resource** tmglobal_auditsyslogpolicy_binding
* **New Resource** icaglobal_icapolicy_binding
* **New Resource** icapolicy
* **New Resource** ntpparam
* **New Resource** icalatencyprofile
* **New Resource** icaaccessprofile
* **New Resource** icaaction
* **New Resource** cmppolicylabel_cmppolicy_binding
* **New Resource** cmpparameter
* **New Resource** cmpaction
* **New Resource** cmppolicylabel
* **New Resource** systembackup
* **New Resource** systemcollectionparam
* **New Resource** aaauser_intranetip6_binding
* **New Resource** systemglobal_authenticationtacacspolicy_binding
* **New Resource** systemglobal_auditnslogpolicy_binding
* **New Resource** systemglobal_authenticationlocalpolicy_binding
* **New Resource** aaaradiusparams
* **New Resource** systemgroup_nspartition_binding
* **New Resource** systemuser_nspartition_binding
* **New Resource** systemglobal_authenticationpolicy_binding
* **New Resource** systemglobal_authenticationradiuspolicy_binding
* **New Resource** aaauser_vpnurl_binding
* **New Resource** aaagroup_auditnslogpolicy_binding
* **New Resource** aaagroup_aaauser_binding
* **New Resource** aaauser_intranetip_binding
* **New Resource** aaagroup_intranetip_binding
* **New Resource** aaagroup_vpnintranetapplication_binding
* **New Resource** aaauser_vpnurlpolicy_binding
* **New Resource** aaagroup_auditsyslogpolicy_binding
* **New Resource** aaagroup_vpnsessionpolicy_binding
* **New Resource** aaauser_tmsessionpolicy_binding
* **New Resource** aaauser_auditsyslogpolicy_binding
* **New Resource** aaauser_vpntrafficpolicy_binding
* **New Resource** aaagroup_tmsessionpolicy_binding
* **New Resource** aaauser_vpnsessionpolicy_binding
* **New Resource** aaagroup_vpnurlpolicy_binding
* **New Resource** aaagroup_vpntrafficpolicy_binding
* **New Resource** aaauser_authorizationpolicy_binding
* **New Resource** aaagroup_vpnurl_binding
* **New Resource** aaauser_vpnintranetapplication_binding
* **New Resource** aaauser_auditnslogpolicy_binding
* **New Resource** aaagroup_authorizationpolicy_binding
* **New Resource** aaakcdaccount
* **New Resource** aaatacacsparams
* **New Resource** aaagroup
* **New Resource** aaapreauthenticationparameter
* **New Resource** aaapreauthenticationpolicy
* **New Resource** aaaparameter
* **New Resource** aaauser
* **New Resource** aaaotpparameter
* **New Resource** aaassoprofile
* **New Resource** vlan_nsip6_binding
* **New Resource** aaacertparams
* **New Resource** aaaldapparams
* **New Resource** vlan_channel_binding
* **New Resource** onlinkipv6prefix
* **New Resource** rnat6_nsip6_binding
* **New Resource** rnat_nsip_binding
* **New Resource** netbridge_nsip6_binding
* **New Resource** netbridge_nsip_binding
* **New Resource** nd6ravariables_onlinkipv6prefix_binding
* **New Resource** ipset_nsip6_binding
* **New Resource** ipset_nsip_binding
* **New Resource** ipv6
* **New Resource** inatparam
* **New Resource** rnat6
* **New Resource** l2param
* **New Resource** nd6ravariables
* **New Resource** arp
* **New Resource** l3param
* **New Resource** nspbr
* **New Resource** nd6
* **New Resource** route6
* **New Resource** lacp
* **New Resource** snmpcommunity
* **New Resource** nslicenseproxyserver
* **New Resource** nsencryptionparams
* **New Resource** nshostname
* **New Resource** nscqaparam
* **New Resource** responderglobal_responderpolicy_binding
* **New Resource** clusternodegroup_authenticationvserver_binding
* **New Resource** clusternode_routemonitor_binding
* **New Resource** clusternodegroup_streamidentifier_binding
* **New Resource** clusternodegroup_vpnvserver_binding
* **New Resource** clusternodegroup_nslimitidentifier_binding
* **New Resource** clusternode
* **New Resource** clusternodegroup_service_binding
* **New Resource** clusterinstance
* **New Resource** clusternodegroup_gslbvserver_binding
* **New Resource** clusternodegroup_crvserver_binding
* **New Resource** clusternodegroup_csvserver_binding
* **New Resource** clusternodegroup_clusternode_binding
* **New Resource** clusternodegroup_lbvserver_binding

ENHANCEMENTS

* **Documentation Update**
* Update issue templates for issues and PRs

BUG FIXES

* **Bug Fix** Removed duplicate entry
* Fixed nsip resource with Required attributes

## 1.20.0 (August 05, 2022)

FEATURES

* **New Resource** `clusternodegroup_gslbsite_binding`
* **New Resource** `cmpglobal_cmppolicy_binding`
* **New Resource** `clusternodegroup`
* **New Resource** `nstimeout`
* **New Resource** `systemparameter`
* **New Resource** `ntpserver`
* **New Resource** `snmpalarm`
* **New Resource** `snmpmanager`
* **New Resource** `snmpmib`
* **New Resource** `snmpoption`
* **New Resource** `snmpengineid`
* **New Resource** `snmpuser`
* **New Resource** `snmpgroup`
* **New Resource** `snmpview`
* **New Resource** `snmptrap`
* **New Resource** `appflowglobal_appflowpolicy_binding`
* **New Resource** `appflowpolicylabel_appflowpolicy_binding`
* **New Resource** `appflowaction_analyticsprofile_binding`
* **New Resource** `appflowpolicy`
* **New Resource** `appflowaction`
* **New Resource** `crvserver_policymap_binding`
* **New Resource** `appflowpolicylabel`
* **New Resource** `appflowparam`
* **New Resource** `appflowcollector`

## 1.19.0 (July 29, 2022)

FEATURES

* **New Resource** `dnsnameserver`
* **New Resource** `crvserver_spilloverpolicy_binding`
* **New Resource** `crvserver_cspolicy_binding`
* **New Resource** `crvserver_filterpolicy_binding`
* **New Resource** `crvserver_appqoepolicy_bind`
* **New Resource** `crvserver_analyticsprofile_binding`
* **New Resource** `crvserver_icapolicy_binding`
* **New Resource** `crvserver_cachepolicy_binding`
* **New Resource** `crvserver_cmppolicy_binding`
* **New Resource** `crvserver_feopolicy_binding`

## 1.18.0 (July 26, 2022)

FEATURES

* **New Resource** `dnssuffix `
* **New Resource** `dnspolicylabel`
* **New Resource** `dnsptrrec`
* **New Resource** `ip6tunnelparam`
* **New Resource** `dnstxtrec`
* **New Resource** `dnscnamerec`
* **New Resource** `dnsnaptrrec`
* **New Resource** `dnssrvrec`
* **New Resource** `dnsaction`
* **New Resource** `dnsaction64`
* **New Resource** `dnszone`
* **New Resource** `dnspolicy`
* **New Resource** `dnsaddrec`
* **New Resource** `dnspolicy64`
* **New Resource** `dnsmxrec`
* **New Resource** `authorizationpolicylabel`
* **New Resource** `transformpolicylabel`
* **New Resource** `gslbservicegroup`
* **New Resource** `authorizationpolicylabel_authorizationpolicy_binding`
* **New Resource** `transformpolicylabel_policy_binding`
* **New Resource** `transformglobal_transformpolicy_binding`
* **New Resource** `transformpolicylabel_policy_binding`
* **New Resource** `gslbparameter`
* **New Resource** `gslbservice_lbmonitor_binding`
* **New Resource** `gslbvserver_domain_binding`
* **New Resource** `gslbvserver_gslbservicegroup_binding`
* **New Resource** `gslbservicegroup_lbmonitor_binding`
* **New Resource** `gslbvserver_spilloverpolicy_binding`
* **New Resource** `gslbservice_dnsview_binding`
* **New Resource** `gslbvserver_gslbservice_binding`
* **New Resource** `crpolicy`
* **New Resource** `crvserver`
* **New Resource** `crvserver_appfwpolicy_binding`
* **New Resource** `dnskey`
* **New Resource** `dnspolicylabel_dnspolicy_binding`
* **New Resource** `crvserver_crpolicy_binding`
* **New Resource** `crvserver_responderpolicy_binding`
* **New Resource** `crvserver_rewritepolicy_binding`
* **New Resource** `crvserver_appflowpolicy_binding`

ENHANCEMENTS

* Rearranged examples folders in github repository
* Added example with secure CS vserver
* Update HA pair upgrade script

BUG FIXES

* Fix glsbservicegroup to retrieve servicegroupname correctly.

## 1.17.0 (June 30, 2022)

FEATURES

* **New Resource** `appalgparam`
* **New Resource** `iptunnelparam`
* **New Resource** `nsacl6`
* **New Resource** `nspbr6`
* **New Resource** `nstcpbufparam`
* **New Resource** `ip6tunnel`
* **New Resource** `rsskeytype`
* **New Resource** `nat64`
* **New Resource** `netbridge_iptunnel_binding`
* **New Resource** `dnsprofile`
* **New Resource** `mapdomain_mapbmr_binding`
* **New Resource** `netbridge_vlan_binding`
* **New Resource** `bridgetable`
* **New Resource** `dnsview`

* **New Data Source** `nitro_info`

BUG FIXES

* Fixed `lbvserver` resource to accept zero value for `timeout` attribute.


## 1.16.0 (June 1, 2022)

FEATURES

* **New Resource** `nsservicepath`
* **New Resource** `nspartition`
* **New Resource** `nsvariable`
* **New Resource** `nsappflowcollector`
* **New Resource** `nsicapprofile`
* **New Resource** `nsxmlnamespace`
* **New Resource** `nstrafficdomain`
* **New Resource** `nsencryptionkey`
* **New Resource** `nsservicefunction`
* **New Resource** `nssimpleacl`
* **New Resource** `mapbmr`
* **New Resource** `nssimpleacl6`
* **New Resource** `mapdmr`
* **New Resource** `appfwwsdl`
* **New Resource** `nsspparams`
* **New Resource** `nsconsoleloginprompt`
* **New Resource** `extendedmemoryparam`
* **New Resource** `appfwmultipartformcontenttype`
* **New Resource** `locationparameter`
* **New Resource** `nstrafficdomain_vlan_binding`
* **New Resource** `nsservicepath_nsservicefunction_binding`
* **New Resource** `nsdiameter`
* **New Resource** `nspartition_vxlan_binding`
* **New Resource** `nspartition_vlan_binding`
* **New Resource** `nsdhcpparams`
* **New Resource** `nstrafficdomain_vxlan_binding`
* **New Resource** `nsassignment`
* **New Resource** `appfwxmlschema`
* **New Resource** `nsratecontrol`
* **New Resource** `l4param`
* **New Resource** `arpparam`
* **New Resource** `rnatparam`
* **New Resource** `ptp`
* **New Resource** `nshttpparam`
* **New Resource** `mapdomain`
* **New Resource** `mapbmr_bmrv4network_binding`
* **New Resource** `vridparam`
* **New Resource** `bridgegroup`
* **New Resource** `bridgegroup_vlan_binding`
* **New Resource** `nspartition_bridgegroup_binding`
* **New Resource** `nstrafficdomain_bridgegroup_binding`
* **New Resource** `nat64param`
* **New Resource** `nslicenseparameters`
* **New Resource** `bridgegroup_nsip_binding`
* **New Resource** `bridgegroup_nsip6_binding`

* **New Data Source** `sslcipher_sslvserver_bindings`

BUG FIXES

* Fixed resource missing errorcode in `sslvserver_sslciphersuite_binding`


## 1.15.0 (May 16, 2022)

FEATURES

* **New Resource** `vxlan_srcip_binding`
* **New Resource** `botprofile_ipreputation_binding`
* **New Resource** `botprofile_blacklist_binding`
* **New Resource** `botprofile_ratelimit_binding`
* **New Resource** `botglobal_botpolicy_binding`
* **New Resource** `appfwprofile_contenttype_binding`
* **New Resource** `appfwprofile_excluderescontenttype_binding`
* **New Resource** `appfwglobal_appfwpolicy_binding`
* **New Resource** `appfwprofile_csrftag_binding`
* **New Resource** `appfwglobal_auditsyslogpolicy_binding`
* **New Resource** `appfwglobal_auditnslogpolicy_binding`
* **New Resource** `appfwprofile_creditcardnumber_binding`
* **New Resource** `appfwpolicylabel_appfwpolicy_binding`
* **New Resource** `appfwprofile_cmdinjection_binding`
* **New Resource** `appfwprofile_xmlxss_binding`
* **New Resource** `appfwprofile_fieldformat_binding`
* **New Resource** `appfwprofile_safeobject_binding`
* **New Resource** `appfwprofile_xmlwsiurl_binding`
* **New Resource** `appfwprofile_jsoncmdurl_binding`
* **New Resource** `botsignature`
* **New Resource** `appfwurlencodedformcontenttype`
* **New Resource** `appfwprofile_jsonsqlurl_binding`
* **New Resource** `appfwprofile_xmlsqlinjection_binding`
* **New Resource** `appfwprofile_fieldconsistency_binding`
* **New Resource** `appfwprofile_jsonxssurl_binding`
* **New Resource** `appfwprofile_logexpression_binding`
* **New Resource** `appfwprofile_fileuploadtype_binding`
* **New Resource** `appfwprofile_jsondosurl_binding`
* **New Resource** `appfwprofile_xmlattachmenturl_binding`
* **New Resource** `appfwprofile_trustedlearningclients_binding`
* **New Resource** `appfwprofile_xmldosurl_binding`
* **New Resource** `nitro_resource`
* **New Resource** `appfwprofile_xmlvalidationurl_binding`
* **New Resource** `appfwsignatures`
* **New Resource** `appfwlearningsettings`
* **New Resource** `appfwhtmlerrorpage`
* **New Resource** `appfwxmlerrorpage`
* **New Resource** `location`
* **New Resource** `service_dospolicy_binding`
* **New Resource** `fis`
* **New Resource** `vrid`
* **New Resource** `netprofile_natrule_binding`
* **New Resource** `radiusnode`
* **New Resource** `service_lbmonitor_binding`
* **New Resource** `vrid6`
* **New Resource** `forwardingsession`
* **New Resource** `netbridge`
* **New Resource** `netprofile_srcportset_binding`
* **New Resource** `rnatglobal_auditsyslogpolicy_binding`
* **New Resource** `appfwjsonerrorpage`
* **New Resource** `nstimer`
* **New Resource** `nslimitidentifier`
* **New Resource** `nshmackey`


## 1.14.0 (April 20, 2022)

FEATURES

* **New Resource** `authenticationvserver_auditnslogpolicy_binding`
* **New Resource** `vpnglobal_domain_binding`
* **New Resource** `vpnglobal_intranetip_binding`
* **New Resource** `vpnglobal_sharefileserver_binding`
* **New Resource** `vpnglobal_vpnclientlessaccesspolicy_binding`
* **New Resource** `vpnvserver_intranetip_binding`
* **New Resource** `vpnvserver_sharefileserver_binding`
* **New Resource** `authenticationnegotiatepolicy`
* **New Resource** `vpnvserver_aaapreauthenticationpolicy_binding`
* **New Resource** `vpnvserver_icapolicy_binding`
* **New Resource** `authenticationvserver_authenticationloginschemapolicy_binding`
* **New Resource** `vpnvserver_authenticationnegotiatepolicy_binding`
* **New Resource** `authenticationvserver_authenticationnegotiatepolicy_binding`
* **New Resource** `vpnvserver_authenticationoauthidppolicy_binding`
* **New Resource** `authenticationsamlidpprofile`
* **New Resource** `authenticationvserver_tmsessionpolicy_binding`
* **New Resource** `authenticationvserver_authenticationoauthidppolicy_binding`
* **New Resource** `vpnvserver_vpnurlpolicy_binding`
* **New Resource** `systemglobal_authenticationldappolicy_binding`
* **New Resource** `vpnvserver_feopolicy_binding`
* **New Resource** `authenticationsamlidppolicy`
* **New Resource** `vpnvserver_authenticationloginschemapolicy_binding`
* **New Resource** `vpnvserver_vpnclientlessaccesspolicy_binding`
* **New Resource** `vpnparameter`
* **New Resource** `vpnvserver_staserver_binding`
* **New Resource** `vpnglobal_staserver_binding`
* **New Resource** `vpnglobal_authenticationnegotiatepolicy_binding`
* **New Resource** `vpnglobal_intranetip6_binding`
* **New Resource** `vpnvserver_intranetip6_binding`
* **New Resource** `vpnvserver_authenticationsamlidppolicy_binding`
* **New Resource** `authenticationvserver_authenticationsamlidppolicy_binding`
* **New Resource** `authenticationvserver_cachepolicy_binding`
* **New Resource** `vxlan`
* **New Resource** `vxlanvlanmap`
* **New Resource** `appfwconfidfield`
* **New Resource** `vxlan_nsip_binding`
* **New Resource** `vxlan_nsip6_binding`
* **New Resource** `vxlanvlanmap_vxlan_binding`
* **New Resource** `botpolicylabel_botpolicy_binding`
* **New Resource** `botprofile_captcha_binding`
* **New Resource** `botprofile_tps_binding`
* **New Resource** `botprofile_trapinsertionurl_binding`
* **New Resource** `botprofile_logexpression_binding`
* **New Resource** `botprofile_whitelist_binding`
* **New Resource** `filteraction`

BUG FIXES

* Fixed erroneous category `vpnnexthopserever` documentation
* Fixed erroneous category `vpnvserver_authenticationcertpolicy_binding` documentation

## 1.13.0 (March 31, 2022)

FEATURES

* **New Resource** `authenticationldappolicy`
* **New Resource** `authenticationlocalpolicy`
* **New Resource** `authenticationnoauthaction`
* **New Resource** `authenticationsamlaction`
* **New Resource** `vpnvserver_cachepolicy_binding`
* **New Resource** `vpnvserver_appcontroller_binding`
* **New Resource** `authenticationepaaction`
* **New Resource** `authenticationloginschema`
* **New Resource** `authenticationdfaaction`
* **New Resource** `authenticationsamlpolicy`
* **New Resource** `authenticationradiusaction`
* **New Resource** `authenticationdfapolicy`
* **New Resource** `authenticationemailaction`
* **New Resource** `authenticationwebauthaction`
* **New Resource** `authenticationcaptchaaction`
* **New Resource** `authenticationradiuspolicy`
* **New Resource** `authenticationtacacsaction`
* **New Resource** `authenticationstorefrontauthaction`
* **New Resource** `authenticationwebauthpolicy`
* **New Resource** `authenticationcitrixauthaction`
* **New Resource** `authenticationtacacspolicy`
* **New Resource** `authenticationoauthidpprofile`
* **New Resource** `authenticationcertaction`
* **New Resource** `authenticationpushservice`
* **New Resource** `authenticationoauthidppolicy`
* **New Resource** `authenticationcertpolicy`
* **New Resource** `authenticationnegotiateaction`
* **New Resource** `authenticationloginschemapolicy`
* **New Resource** `vpnvserver_authenticationdfapolicy_binding`
* **New Resource** `vpnglobal_vpnnexthopserver_binding`
* **New Resource** `vpnglobal_vpnportaltheme_binding`
* **New Resource** `vpnglobal_authenticationcertpolicy_binding`
* **New Resource** `vpnglobal_authenticationradiuspolicy_binding`
* **New Resource** `vpnglobal_authenticationsamlpolicy_binding`
* **New Resource** `vpnglobal_authenticationtacacspolicy_binding`
* **New Resource** `vpnvserver_authenticationcertpolicy_binding`
* **New Resource** `vpnvserver_authenticationlocalpolicy_binding`
* **New Resource** `vpnvserver_authenticationsamlpolicy_binding`
* **New Resource** `vpnvserver_authenticationtacacspolicy_binding`
* **New Resource** `vpnvserver_authenticationwebauthpolicy_binding`
* **New Resource** `authenticationvserver_vpnportaltheme_binding`
* **New Resource** `authenticationvserver_authenticationwebauthpolicy_binding`
* **New Resource** `authenticationvserver_authenticationcertpolicy_binding`
* **New Resource** `authenticationvserver_rewritepolicy_binding`
* **New Resource** `authenticationvserver_authenticationldappolicy_binding`
* **New Resource** `authenticationvserver_auditsyslogpolicy_binding`
* **New Resource** `authenticationvserver_authenticationsamlpolicy_binding`
* **New Resource** `authenticationvserver_authenticationtacacspolicy_binding`
* **New Resource** `authenticationvserver_authenticationlocalpolicy_binding`
* **New Resource** `authenticationvserver_cspolicy_binding`
* **New Resource** `authenticationvserver_responderpolicy_binding`
* **New Resource** `authenticationvserver_authenticationradiuspolicy_binding`

## 1.12.0 (March 15, 2022)

FEATURES

* **New Data Source** `nsversion`
* **New Resource** `vpnvserver_vpnurl_binding`
* **New Resource** `vpnvserver_rewritepolicy_binding`
* **New Resource** `vpnvserver_responderpolicy_binding`
* **New Resource** `vpnvserver_cspolicy_binding`
* **New Resource** `authenticationoauthaction`

## 1.11.0 (March 2, 2022)

FEATURES

* **New Resource** `vpnglobal_authenticationldappolicy_binding`
* **New Resource** `vpnglobal_authenticationlocalpolicy_binding`
* **New Resource** `vpnintranetapplication`
* **New Resource** `vpnpcoipvserverprofile`
* **New Resource** `vpnpcoipprofile`
* **New Resource** `vpnglobal_vpnurl_binding`
* **New Resource** `vpnglobal_vpnurlpolicy_binding`
* **New Resource** `vpnglobal_vpneula_binding`
* **New Resource** `vpnvserver_authenticationldappolicy_binding`
* **New Resource** `vpnvserver_authenticationradiuspolicy_binding`
* **New Resource** `vpnnexthopserver`
* **New Resource** `vpnportaltheme`
* **New Resource** `vpnsamlssoprofile`
* **New Resource** `vpnglobal_auditsyslogpolicy_binding`
* **New Resource** `vpnglobal_vpnintranetapplication_binding`
* **New Resource** `vpnvserver_auditsyslogpolicy_binding`
* **New Resource** `vpnvserver_auditnslogpolicy_binding`
* **New Resource** `vpnvserver_appflowpolicy_binding`
* **New Resource** `vpnvserver_analyticsprofile_binding`
* **New Resource** `vpnvserver_vpneula_binding`
* **New Resource** `vpnvserver_vpnintranetapplication_binding`
* **New Resource** `vpnvserver_vpnnexthopserver_binding`
* **New Resource** `vpnvserver_vpnportaltheme_binding`
* **New Resource** `vpnvserver_vpntrafficpolicy_binding`
* **New Resource** `hafailover`


BUG FIXES

* Fix resource `service` to calculate service state correctly.

## 1.10.0 (February 22, 2022)

FEATURES

* **New Resource** `vpnurl`
* **New Resource** `vpnsessionaction`
* **New Resource** `vpnvserver`
* **New Resource** `vpnsessionpolicy`
* **New Resource** `vpntrafficaction`
* **New Resource** `vpnurlaction`
* **New Resource** `vpnvserver_vpnsessionpolicy_binding`
* **New Resource** `vpntrafficpolicy`
* **New Resource** `vpnurlpolicy`
* **New Resource** `authenticationvserver`
* **New Resource** `authenticationldapaction`
* **New Resource** `vpnglobal_sslcertkey_binding`
* **New Resource** `vpnglobal_vpntrafficpolicy_binding`
* **New Resource** `vpnglobal_vpnsessionpolicy_binding`
* **New Resource** `authenticationauthnprofile`
* **New Resource** `authenticationpolicylabel`
* **New Resource** `authenticationpolicy`
* **New Resource** `authenticationvserver_authenticationpolicy_binding`
* **New Resource** `authenticationpolicylabel_authenticationpolicy_binding`

ENHANCEMENTS

* Add apigateway feature in `nsfeature` resource.

BUG FIXES

* Fix resource `lbvserver` to calculate server state correctly.

## 1.9.0 (January 11, 2022)

FEATURES

* **New Resource** `authorizationpolicy`

## 1.8.0 (November 11, 2021)

FEATURES

* **New Resource** `filterglobal_filterpolicy_binding`
* **New Resource** `dnsparameter`
* **New Resource** `appfwsettings`
* **New Resource** `responderhtmlpage`

ENHANCEMENTS

* Add import operation for `servicegroup_servicegroupmemeber_binding` resource
* Implement login operation and partition targetting in provider
* Introduce no read flag in servicegroup member binding
* Enable use of proxy through HTTP\_PROXY and HTTPS\_PROXY environment variables

BUG FIXES

* Fix port logic error in `servicegroup_servicegroupmemeber_binding` resource
* Fix default lb monitor handling in `service` resource

## 1.7.0 (September 29, 2021)

FEATURES

* **New Resource** `csparameter`
* **New Resource** `cspolicylabel`
* **New Resource** `csvserver_analyticsprofile_binding`
* **New Resource** `csvserver_appqoepolicy_binding`
* **New Resource** `csvserver_auditnslogpolicy_binding`
* **New Resource** `csvserver_auditsyslogpolicy_binding`
* **New Resource** `csvserver_authorizationpolicy_binding`
* **New Resource** `csvserver_botpolicy_binding`
* **New Resource** `csvserver_cachepolicy_binding`
* **New Resource** `csvserver_contentinspectionpolicy_binding`
* **New Resource** `csvserver_feopolicy_binding`
* **New Resource** `csvserver_gslbvserver_binding`
* **New Resource** `csvserver_spilloverpolicy_binding`
* **New Resource** `csvserver_tmtrafficpolicy_binding`
* **New Resource** `csvserver_vpnvserver_binding`
* **New Resource** `policyhttpcallout`
* **New Resource** `policymap`
* **New Resource** `policyparam`
* **New Resource** `responderparam`
* **New Resource** `responderpolicylabel_responderpolicy_binding`
* **New Resource** `rewriteglobal_rewritepolicy_binding`
* **New Resource** `rewriteparam`
* **New Resource** `rewritepolicylabel_rewritepolicy_binding`
* **New Resource** `sslcacertgroup_sslcertkey_binding`
* **New Resource** `ssldtlsprofile`
* **New Resource** `sslfipskey`
* **New Resource** `ssllogprofile`
* **New Resource** `sslocspresponder`
* **New Resource** `sslpolicylabel`
* **New Resource** `sslpolicylabel_sslpolicy_binding`
* **New Resource** `sslprofile_sslcertkey_binding`
* **New Resource** `sslservice`
* **New Resource** `sslservice_ecccurve_binding`
* **New Resource** `sslservice_sslcertkey_binding`
* **New Resource** `sslservice_sslciphersuite_binding`
* **New Resource** `sslservicegroup`
* **New Resource** `sslservicegroup_ecccurve_binding`
* **New Resource** `sslservicegroup_sslcertkey_binding`
* **New Resource** `sslvserver`
* **New Resource** `sslvserver_ecccurve_binding`
* **New Resource** `sslvserver_sslciphersuite_binding`
* **New Resource** `vpnalwaysonprofile`
* **New Resource** `vpnclientlessaccesspolicy`
* **New Resource** `vpnclientlessaccessprofile`
* **New Resource** `vpneula`
* **New Resource** `vpnformssoaction`
* **New Resource** `vpnglobal_appcontroller_binding`

ENHANCEMENTS

* Update nshttpprofile resource to include latest options

## 1.6.0 (September 14, 2021)

FEATURES

* **New Resource** `botpolicy`
* **New Resource** `botpolicylabel`
* **New Resource** `botprofile`
* **New Resource** `botsettings`
* **New Resource** `lbgroup`
* **New Resource** `lbgroup_lbvserver_binding`
* **New Resource** `lbmetrictable`
* **New Resource** `lbmonitor_metric_binding`
* **New Resource** `lbmonitor_sslcertkey_binding`
* **New Resource** `lbprofile`
* **New Resource** `lbroute`
* **New Resource** `lbroute6`
* **New Resource** `lbsipparameters`
* **New Resource** `lbvserver_analyticsprofile_binding`
* **New Resource** `lbvserver_appflowpolicy_binding`
* **New Resource** `lbvserver_appqoepolicy_binding`
* **New Resource** `lbvserver_auditsyslogpolicy_binding`
* **New Resource** `lbvserver_authorizationpolicy_binding`
* **New Resource** `lbvserver_botpolicy_binding`
* **New Resource** `lbvserver_cachepolicy_binding`
* **New Resource** `lbvserver_contentinspectionpolicy_binding`
* **New Resource** `lbvserver_dnspolicy64_binding`
* **New Resource** `lbvserver_feopolicy_binding`
* **New Resource** `lbvserver_spilloverpolicy_binding`
* **New Resource** `lbvserver_tmtrafficpolicy_binding`
* **New Resource** `lbvserver_videooptimizationdetectionpolicy_binding`
* **New Resource** `lbvserver_videooptimizationpacingpolicy_binding`
* **New Resource** `sslcacertgroup`

## 1.5.0 (July 16, 2021)

ENHANCEMENTS

* add `save_on_destroy` option in `nsconfig_save` resrouce

## 1.4.0 (July 13, 2021)

FEATURES

* **New Resource** `vlan_nsip_binding`
* **New Resource** `vlan_interface_binding`
* **New Resource** `nsmode`

ENHANCEMENTS

* Extra cluster configuration options. Now a SNIP and vtysh commands can be added per node added to the cluster.
* Update to latest adc-nitro-go library.

BUG FIXES

* Correct the way the `route` resource is read from the ADC. Now takes into account the `ownergroup` attribute.
* Correct `ownernode` argument of `nsip` resource to TypeString. Now ownernode will be applied correctly.

## 1.3.0 (July 6, 2021)

ENHANCEMENTS

* Migrate NITRO library to citrix/adc-nitro-go

## 1.2.0 (June 30, 2021)

FEATURES

* **New Resource** `citrixadc_iptunnel`
* **New Resource** `citrixadc_lbparameter`
* **New Resource** `citrixadc_vlan`

BUG FIXES

* resource/citrixadc\_cluster: Check `masterstate` instead of `health` for determining when a node has succesfully joined the cluster.

## 1.1.0 (June 7, 2021)

FEATURES

* **New Resource** `citrixadc_lbvserver_servicegroup_binding`

ENHANCEMENTS

* resource/citrixadc\_servicegroup: Do not read `lbvservers` attribute when not set. Needed for maintaining idempotency in conjuction with  `citrixadc_lbvserver_servicegroup_binding` resource.

NOTES

* Correct documentation of citrixadc\_nslicense to list `ssh_host_pubkey` attribute as `Required`.

## 1.0.1 (May 13, 2021)

NOTES

* Correct category in documentation for csvserver\_appfwpolicy\_binding

## 1.0.0 (May 10, 2021)

FEATURES

* **New Resource** `appfwfieldtype`
* **New Resource** `appfwjsoncontenttype`
* **New Resource** `appfwpolicy`
* **New Resource** `appfwpolicylabel`
* **New Resource** `appfwprofile_denyurl_binding`
* **New Resource** `appfwprofile`
* **New Resource** `appfwprofile_starturl_binding`
* **New Resource** `appfwprofile_sqlinjection_binding`
* **New Resource** `appfwprofile_crosssitescripting_binding`
* **New Resource** `appfwprofile_cookieconsistency_binding`
* **New Resource** `appfwxmlcontenttype`
* **New Resource** `auditmessageaction`
* **New Resource** `auditsyslogaction`
* **New Resource** `auditsyslogpolicy`
* **New Resource** `clusterfiles_syncer`
* **New Resource** `cluster`
* **New Resource** `cmppolicy`
* **New Resource** `csaction`
* **New Resource** `cspolicy`
* **New Resource** `csvserver_appfwpolicy_binding`
* **New Resource** `csvserver_cmppolicy_binding`
* **New Resource** `csvserver_cspolicy_binding`
* **New Resource** `csvserver_filterpolicy_binding`
* **New Resource** `csvserver`
* **New Resource** `csvserver_responderpolicy_binding`
* **New Resource** `csvserver_rewritepolicy_binding`
* **New Resource** `csvserver_transformpolicy_binding`
* **New Resource** `dnsnsrec`
* **New Resource** `dnssoarec`
* **New Resource** `filterpolicy`
* **New Resource** `gslbservice`
* **New Resource** `gslbsite`
* **New Resource** `gslbvserver`
* **New Resource** `inat`
* **New Resource** `installer`
* **New Resource** `interface`
* **New Resource** `ipset`
* **New Resource** `lbmonitor`
* **New Resource** `lbvserver_appfwpolicy_binding`
* **New Resource** `lbvserver_cmppolicy_binding`
* **New Resource** `lbvserver_filterpolicy_binding`
* **New Resource** `lbvserver`
* **New Resource** `lbvserver_responderpolicy_binding`
* **New Resource** `lbvserver_rewritepolicy_binding`
* **New Resource** `lbvserver_service_binding`
* **New Resource** `lbvserver_transformpolicy_binding`
* **New Resource** `linkset`
* **New Resource** `netprofile`
* **New Resource** `nsacl`
* **New Resource** `nsacls`
* **New Resource** `nscapacity`
* **New Resource** `nsconfig_clear`
* **New Resource** `nsconfig_save`
* **New Resource** `nsconfig_update`
* **New Resource** `nsfeature`
* **New Resource** `nshttpprofile`
* **New Resource** `nsip6`
* **New Resource** `nsip`
* **New Resource** `nslicense`
* **New Resource** `nslicenseserver`
* **New Resource** `nsparam`
* **New Resource** `nsrpcnode`
* **New Resource** `nstcpparam`
* **New Resource** `nstcpprofile`
* **New Resource** `nsvpxparam`
* **New Resource** `password_resetter`
* **New Resource** `pinger`
* **New Resource** `policydataset`
* **New Resource** `policydataset_value_binding`
* **New Resource** `policyexpression`
* **New Resource** `policypatset`
* **New Resource** `policypatset_pattern_binding`
* **New Resource** `policystringmap`
* **New Resource** `policystringmap_pattern_binding`
* **New Resource** `quicbridgeprofile`
* **New Resource** `rebooter`
* **New Resource** `responderaction`
* **New Resource** `responderpolicy`
* **New Resource** `responderpolicylabel`
* **New Resource** `rewriteaction`
* **New Resource** `rewritepolicy`
* **New Resource** `rewritepolicylabel`
* **New Resource** `rnat`
* **New Resource** `route`
* **New Resource** `routerdynamicrouting`
* **New Resource** `server`
* **New Resource** `service`
* **New Resource** `servicegroup`
* **New Resource** `servicegroup_lbmonitor_binding`
* **New Resource** `servicegroup_servicegroupmember_binding`
* **New Resource** `sslaction`
* **New Resource** `sslcertkey`
* **New Resource** `sslcipher`
* **New Resource** `ssldhparam`
* **New Resource** `sslparameter`
* **New Resource** `sslpolicy`
* **New Resource** `sslprofile`
* **New Resource** `sslprofile_sslcipher_binding`
* **New Resource** `sslvserver_sslcertkey_binding`
* **New Resource** `sslvserver_sslpolicy_binding`
* **New Resource** `systemcmdpolicy`
* **New Resource** `systemextramgmtcpu`
* **New Resource** `systemfile`
* **New Resource** `systemgroup`
* **New Resource** `systemuser`
* **New Resource** `transformaction`
* **New Resource** `transformpolicy`
* **New Resource** `transformprofile`<|MERGE_RESOLUTION|>--- conflicted
+++ resolved
@@ -1,17 +1,14 @@
-<<<<<<< HEAD
-## 1.35.0 (May 16, 2023)
+## 1.35.0 (May 26, 2023)
 
 FEATURES
 
 * **New Resource**: videooptimizationpacingaction 
 * **New Resource**: videooptimizationpacingpolicy 
-=======
-## 1.35.0 (May 23, 2023)
 
 BUG FIXES
 
 * **citrixadc_ntpsync**: Updated create operation to call appropriate API call.
->>>>>>> ccc2b1ad
+
 
 ## 1.34.0 (May 05, 2023)
 
