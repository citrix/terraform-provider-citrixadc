<<<<<<< HEAD
## 1.35.0 (May 22, 2023)

ENHANCEMENTS

* **citrixadc_lbparameter**: Added `sessionsthreshold` attribute to the schema of the resource.
=======
## 1.35.0 (May 26, 2023)

FEATURES

* **New Resource**: videooptimizationpacingaction 
* **New Resource**: videooptimizationpacingpolicy 

BUG FIXES

* **citrixadc_ntpsync**: Updated create operation to call appropriate API call.
* **citrixadc_appfwprofile**: Updated the read function to not to set values for some attributes that are not recieved from the NetScaler.

ENHANCEMENTS

* **citrixadc_appfwprofile_jsonsqlurl_binding**: Updated ppfwprofile_jsonsqlurl_binding resource with additional attributes.
>>>>>>> 1c3407c0


## 1.34.0 (May 05, 2023)

FEATURES

* **New Resource**: lbmetrictable_metric_binding 
* **New Resource**: citrixadc_videooptimizationdetectionaction 
* **New Resource**: citrixadc_videooptimizationdetectionpolicy 
* **New Resource**: citrixadc_aaapreauthenticationaction 

BUG FIXES

* **citrixadc_snmptrap**: Updated read operation to make it backward compatible, appended the attribute value to old Id. 
* **citrixadc_policystringmap_pattern_binding**: Updated delete operation with QueryEscape function while making API call.
* **citrixadc_nspbr**: Updated the read function to not to set values for some attributes that are not recieved from the NetScaler. In the Update function, added the dependent attributes into the payload when there is update called to some attributes.
* **citrixadc_dnsnameserver**: Updated read operation to make it backward compatible, appended an attribute to old Id. 
* **citrixadc_systemfile**: Updated the read function to handle recreating of resource in case file doesnot exist in NetScaler.
* **citrixadc_hanode**: Updated read operation to handle the correct state of `hastatus` attribute. 


## 1.33.0 (April 03, 2023)

FEATURES

* **New Resource** snmptrap_snmpuser_binding

BUG FIXES

* **citrixadc_authenticationldapaction**: Updated the read function to not to set `ldapbinddnpassword` attribute from the NetScaler.
* **citrixadc_dnsnameserver**: Updated the delete function and updated computed as true for some of the attributes.
* **citrixadc_lbmonitor**: Updated the read function to not to set some attributes that are received as Hash value from NetScaler.
* **citrixadc_lbvserver**: Updated the resource struct to set omitempty for `timeout` attribute and made computed as true for `sslprofile` attribute.
* **citrixadc_sslprofile_sslcipher_binding**: Updated the schema to make the `cipherpriority` as the optional attribute.
* **citrixadc_sslprofile**: Updated the schema to make the `ecccurvebindings` as the optional attribute.
* **citrixadc_vpnvserver_vpnsessionpolicy_binding**: Updated the read function to not to set some attributes that are not received from NetScaler.
* **citrixadc_snmptrap**: Updated id of resource, it is now the concatenation of `trapclass`, `trapdestination` and `version` attributes seperated by comma. User can now add more snmptrap with different different combination of these value.  

ENHANCEMENTS

* **citrixadc_appfwpolicy**: Suppored Import to the resource.
* **citrixadc_appfwprofile**: Suppored Import to the resource.
* **citrixadc_lbvserver_appfwpolicy_binding**: Suppored Import to the resource.

## 1.32.0 (Feb 16, 2023)

FEATURES

* **New Resource** sslcertreq
* **New Resource** sslcert

BUG FIXES

* **citrixadc_route**: Updated the read function for fetching the resource instance from the NetScaler.
* **citrixadc_nspbr**: Handled setting of srcip value of nspbr resource.
* **citrixadc_appfwjsoncontenttype**: Escaped jsoncontenttype value for proper api calls and supported the Import functionality for the endpoint.
* **citrixadc_appfwxmlcontenttype**: Escaped xmlcontenttype value for proper api calls and supported the Import functionality for the endpoint.
* **provider.go**: Updated the nspartation to include only the `partitionname` in the request payload in provider.go file.

ENHANCEMENTS

* **citrixadc_systemgroup**: Updated the systemgroup resource with additional supported `allowedmanagementinterface` attribute.

## 1.31.0 (Feb 06, 2023)

BUG FIXES

* **citrixadc_csvserver**: Updated the csvserver resource with additional supported `persistencetype` attribute 
* **citrixadc_systemparameter**: Updated the systemparameter resource with additional supported `maxclient` attribute
* **citrixadc_auditsyslogpolicy**: Updated with the url QueryEscape for the attributes for the proper API calls.
* **citrixadc_auditsyslogglobal_auditsyslogpolicy_binding**: Updated with the url QueryEscape for the attributes for the proper API calls.

## 1.30.0 (Jan 25, 2023)

BUG FIXES

* **citrixadc_ntpserver**: Handled the ntpserver resource instance missing in the read function.
* **citrixadc_route**: Updated Read function to make the Import work as required.

ENHANCEMENTS

* Migrated to terraform sdkv1 and resolved the transitive dependencies.

## 1.29.0 (Jan 05, 2023)

ENHANCEMENTS

* **citrixadc_sslvserver**: Suppored Import to the resource.
* **citrixadc_policypatset**: Suppored Import to the resource.
* **citrixadc_policypatset_pattern_binding**: Suppored Import to the resource.

## 1.28.0 (Dec 20, 2022)

BUG FIXES

* **citrixadc_nscapacity**: Included warm rebooting of NetScaler after changing the license bandwidth, to read the latest snapshot of nscapacity. Removed some unnecessary attributes from schema.

## 1.27.0 (Dec 14, 2022)

FEATURES

* **New Resource** spilloverpolicy

BUG FIXES

* **citrixadc_dnsnameserver**: Updated id of resource, it is now the concatenation of `ip` (or `dnsvservername`) and `type` attributes seperated by comma. User can now add more dnsnameserver with same `ip` and different `type` value.  
* **citrixadc_dnsaddrec**: Updated id of resource, it is now the concatenation of `hostname` and `ipaddress` attributes separated by a comma. User can now create dnsaddrec with same `hostname` and multiple `ipaddress`.
* **citrixadc_nspartition**: Supporting the zero value for certatin attributes of `nspartition` and type conversion for attribute.

ENHANCEMENTS

* **citrixadc_botprofile**: Added missed attributes to resource `signaturemultipleuseragentheaderaction`, `signaturenouseragentheaderaction`, ` devicefingerprintmobile`, `kmjavascriptname`, `kmeventspostbodylimit`, `kmdetection`, and `clientipexpression`, 
* **citrixadc_systemuser**: Added condition to check the username and to throw error if the user wants to change the Admin password.

## 1.26.0 (Nov 15, 2022)

FEATURES

* **New Resource** change_password
* **New Resource** rnat_clear

BUG FIXES

* **citrixadc_lbmonitor** Added `ipaddress` attribute in `lbmonitor` resource
* **citrixadc_nd6ravariables** Type conversion for `vlan` attribute in `nd6ravariables` resource.
* **citrixadc_service**: Removed the default values for some attributes in `service` resource.
* **citrixadc_systemuser**: Removed unwanted function call to `client.SetPassword()` in read operation.

ENHANCEMENTS

* **citrixadc_rnat**: Supported Add, update and Delete operation in `rnat` resource(for ADC version 13.0 and above) and created new `rnat_clear` resource which supports old rnat resouce or operation
`clear` for ADC version 12.0. Refer `rnat` and `rnat_clear` resource documentation for more details.
* **citrixadc_cspolicy**: Updated `cspolicy` resource to support to the latest ADC versions i.e., Added attribute `boundto` which is present in `csvserver_cspolicy_binding` for ADC version 13.1.
## 1.25.0 (Nov 4, 2022)

FEATURES

* **New Resource** sslcertkey_update
* **New Resource** nspbrs
* **New Resource** sslcertkey_sslocspresponder_binding
* **New Resource** sslcertfile
* **New Data-Source** hanode

EXAMPLE USECASES

* **New Usecase** SSL Offloading in Citrix ADC using terraform modules

ENHANCEMENTS

* **Enhancements** policydataset_value_binding supported CIDR for IP addresses
* **Enhancements** Updated documentation

BUG FIXES

* **Bug Fix** a small fix in naparam
* **Bug Fix** Updated systemuser resource


## 1.24.0 (Sept 28, 2022)

FEATURES

* **New Resource** aaaglobal_aaapreauthenticationpolicy_binding
* **New Resource** lsnparameter
* **New Resource** streamselector
* **New Resource** lsngroup_lsntransportprofile_binding
* **New Resource** lsngroup_pcpserver_binding
* **New Resource** lsnhttphdrlogprofile
* **New Resource** subscriberparam
* **New Resource** subscriberradiusinterface
* **New Resource** subscriberprofile
* **New Resource** tunneltrafficpolicy
* **New Resource** cacheselector
* **New Resource** cacheglobal_cachepolicy_binding
* **New Resource** sslservicegroup_sslciphersuite_binding
* **New Resource** cachepolicylabel
* **New Resource** cachepolicylabel_cachepolicy_binding
* **New Resource** cachepolicy
* **New Resource** smppparam
* **New Resource** icaparameter
* **New Resource** tunnelglobal_tunneltrafficpolicy_binding
* **New Resource** auditnslogaction
* **New Resource** auditnslogpolicy
* **New Resource** cacheforwardproxy
* **New Resource** linkset_channel_binding
* **New Resource** smppuser
* **New Resource** cachecontentgroup
* **New Resource** subscribergxinterface
* **New Resource** locationfile6
* **New Resource** spilloveraction
* **New Resource** autoscalepolicy
* **New Resource** autoscaleprofile
* **New Resource** autoscaleaction
* **New Resource** nsweblogparam
* **New Usecase** Added ADC usecases for Responded and Rewrite Resources

ENHANCEMENTS

* **Enhancements** Updated documentation
* **Enhancements** Removed examples from example folder which are available in terraform registry

BUG FIXES
* **Bugfix** fixed `inc` attribute not adding to the `hanode` POST payload

## 1.23.0 (Sept 15, 2022)

FEATURES

* **New Resource** rdpserverprofile
* **New Resource** rdpclientprofile
* **New Resource** pcpprofile
* **New Resource** pcpserver
* **New Resource** contentinspectionaction
* **New Resource** hanode_routemonitor6_binding
* **New Resource** hanode_routemonitor_binding
* **New Resource** streamidentifier
* **New Resource** lsngroup_lsnpool_binding
* **New Resource** lsngroup_lsnlogprofile_binding
* **New Resource** lsngroup_lsnhttphdrlogprofile_binding
* **New Resource** lsngroup_lsnappsprofile_binding
* **New Resource** lsnclient_nsacl6_binding
* **New Resource** lsnclient_nsacl_binding
* **New Resource** lsnclient_network6_binding
* **New Resource** lsnclient_network_binding
* **New Resource** lsnappsprofile_port_binding
* **New Resource** lsnappsprofile_lsnappsattributes_binding
* **New Resource** lsnstatic
* **New Resource** lsnip6profile
* **New Resource** lsntransportprofile
* **New Resource** cacheparameter
* **New Resource** ntpsync
* **New Resource** lsnsipalgprofile
* **New Resource** lsnrtspalgprofile
* **New Resource** lsnpool
* **New Resource** lsnlogprofile
* **New Resource** lsnappsprofile
* **New Resource** lsngroup
* **New Resource** lsnappsattributes
* **New Resource** lsnclient
* **New Resource** contentinspectionpolicylabel_contentinspectionpolicy_binding
* **New Resource** contentinspectionglobal_contentinspectionpolicy_binding
* **New Resource** contentinspectionprofile
* **New Resource** contentinspectionpolicylabel
* **New Resource** contentinspectioncallout
* **New Resource** contentinspectionparameter
* **New Resource** contentinspectionpolicy
* **New Resource** appqoeaction
* **New Resource** appqoeparameter
* **New Resource** customresp
* **New Resource** appqoepolicy
* **New Resource** feoparameter
* **New Resource** locationfile
* **New Resource** feoaction
* **New Resource** systembackup
* **New Resource** auditsyslogglobal_auditsyslogpolicy_binding
* **New Resource** tmtrafficaction
* **New Resource** admparameter
* **New Resource** hanode
* **New Resource** feoaction
* **New Resource** auditnslogglobal_auditnslogpolicy_binding
* **New Resource** dbdbprofile
* **New Resource** ipsecalgprofile
* **New Resource** feopolicy
* **New Resource** feologbal_feopolicy_binding
* **New Resource** lldpparam
* **New Resource** analyticsprofile
* **New Resource** auditnslogparams
* **New Resource** auditsyslogparams
* **New Resource** dbuser
* **New Resource** uservserver
* **New Resource** userprotocol
* **New Resource** channel
* **New Resource** interfacepair
* **New Resource** ipsecprofile
* **New Resource** tmsamlssoprofile
* **New Resource** tmglobal_tmtrafficpolicy_binding
* **New Resource** ipsecparameter
* **New Resource** tmtrafficpolicy
* **New Resource** tmsessionaction
* **New Resource** tmsessionpolicy
* **New Resource** tmformssoaction

ENHANCEMENTS

* **Enhancements** Updated policydataset_value_binding Resource
* **Enhancements** updated appfwprofile attributes
* **Enhancements** Fixed nsip documentation
* **Enhancements** Added enable/disable functionality


## 1.22.0 (Aug 25, 2022)

BUG FIXES

* Fixed vendor module dependencies

## 1.21.0 (Aug 25, 2022)

FEATURES

* **New Resource** tmsessionparameter
* **New Resource** tmglobal_auditnslogpolicy_binding
* **New Resource** tmglobal_auditsyslogpolicy_binding
* **New Resource** icaglobal_icapolicy_binding
* **New Resource** icapolicy
* **New Resource** ntpparam
* **New Resource** icalatencyprofile
* **New Resource** icaaccessprofile
* **New Resource** icaaction
* **New Resource** cmppolicylabel_cmppolicy_binding
* **New Resource** cmpparameter
* **New Resource** cmpaction
* **New Resource** cmppolicylabel
* **New Resource** systembackup
* **New Resource** systemcollectionparam
* **New Resource** aaauser_intranetip6_binding
* **New Resource** systemglobal_authenticationtacacspolicy_binding
* **New Resource** systemglobal_auditnslogpolicy_binding
* **New Resource** systemglobal_authenticationlocalpolicy_binding
* **New Resource** aaaradiusparams
* **New Resource** systemgroup_nspartition_binding
* **New Resource** systemuser_nspartition_binding
* **New Resource** systemglobal_authenticationpolicy_binding
* **New Resource** systemglobal_authenticationradiuspolicy_binding
* **New Resource** aaauser_vpnurl_binding
* **New Resource** aaagroup_auditnslogpolicy_binding
* **New Resource** aaagroup_aaauser_binding
* **New Resource** aaauser_intranetip_binding
* **New Resource** aaagroup_intranetip_binding
* **New Resource** aaagroup_vpnintranetapplication_binding
* **New Resource** aaauser_vpnurlpolicy_binding
* **New Resource** aaagroup_auditsyslogpolicy_binding
* **New Resource** aaagroup_vpnsessionpolicy_binding
* **New Resource** aaauser_tmsessionpolicy_binding
* **New Resource** aaauser_auditsyslogpolicy_binding
* **New Resource** aaauser_vpntrafficpolicy_binding
* **New Resource** aaagroup_tmsessionpolicy_binding
* **New Resource** aaauser_vpnsessionpolicy_binding
* **New Resource** aaagroup_vpnurlpolicy_binding
* **New Resource** aaagroup_vpntrafficpolicy_binding
* **New Resource** aaauser_authorizationpolicy_binding
* **New Resource** aaagroup_vpnurl_binding
* **New Resource** aaauser_vpnintranetapplication_binding
* **New Resource** aaauser_auditnslogpolicy_binding
* **New Resource** aaagroup_authorizationpolicy_binding
* **New Resource** aaakcdaccount
* **New Resource** aaatacacsparams
* **New Resource** aaagroup
* **New Resource** aaapreauthenticationparameter
* **New Resource** aaapreauthenticationpolicy
* **New Resource** aaaparameter
* **New Resource** aaauser
* **New Resource** aaaotpparameter
* **New Resource** aaassoprofile
* **New Resource** vlan_nsip6_binding
* **New Resource** aaacertparams
* **New Resource** aaaldapparams
* **New Resource** vlan_channel_binding
* **New Resource** onlinkipv6prefix
* **New Resource** rnat6_nsip6_binding
* **New Resource** rnat_nsip_binding
* **New Resource** netbridge_nsip6_binding
* **New Resource** netbridge_nsip_binding
* **New Resource** nd6ravariables_onlinkipv6prefix_binding
* **New Resource** ipset_nsip6_binding
* **New Resource** ipset_nsip_binding
* **New Resource** ipv6
* **New Resource** inatparam
* **New Resource** rnat6
* **New Resource** l2param
* **New Resource** nd6ravariables
* **New Resource** arp
* **New Resource** l3param
* **New Resource** nspbr
* **New Resource** nd6
* **New Resource** route6
* **New Resource** lacp
* **New Resource** snmpcommunity
* **New Resource** nslicenseproxyserver
* **New Resource** nsencryptionparams
* **New Resource** nshostname
* **New Resource** nscqaparam
* **New Resource** responderglobal_responderpolicy_binding
* **New Resource** clusternodegroup_authenticationvserver_binding
* **New Resource** clusternode_routemonitor_binding
* **New Resource** clusternodegroup_streamidentifier_binding
* **New Resource** clusternodegroup_vpnvserver_binding
* **New Resource** clusternodegroup_nslimitidentifier_binding
* **New Resource** clusternode
* **New Resource** clusternodegroup_service_binding
* **New Resource** clusterinstance
* **New Resource** clusternodegroup_gslbvserver_binding
* **New Resource** clusternodegroup_crvserver_binding
* **New Resource** clusternodegroup_csvserver_binding
* **New Resource** clusternodegroup_clusternode_binding
* **New Resource** clusternodegroup_lbvserver_binding

ENHANCEMENTS

* **Documentation Update**
* Update issue templates for issues and PRs

BUG FIXES

* **Bug Fix** Removed duplicate entry
* Fixed nsip resource with Required attributes

## 1.20.0 (August 05, 2022)

FEATURES

* **New Resource** `clusternodegroup_gslbsite_binding`
* **New Resource** `cmpglobal_cmppolicy_binding`
* **New Resource** `clusternodegroup`
* **New Resource** `nstimeout`
* **New Resource** `systemparameter`
* **New Resource** `ntpserver`
* **New Resource** `snmpalarm`
* **New Resource** `snmpmanager`
* **New Resource** `snmpmib`
* **New Resource** `snmpoption`
* **New Resource** `snmpengineid`
* **New Resource** `snmpuser`
* **New Resource** `snmpgroup`
* **New Resource** `snmpview`
* **New Resource** `snmptrap`
* **New Resource** `appflowglobal_appflowpolicy_binding`
* **New Resource** `appflowpolicylabel_appflowpolicy_binding`
* **New Resource** `appflowaction_analyticsprofile_binding`
* **New Resource** `appflowpolicy`
* **New Resource** `appflowaction`
* **New Resource** `crvserver_policymap_binding`
* **New Resource** `appflowpolicylabel`
* **New Resource** `appflowparam`
* **New Resource** `appflowcollector`

## 1.19.0 (July 29, 2022)

FEATURES

* **New Resource** `dnsnameserver`
* **New Resource** `crvserver_spilloverpolicy_binding`
* **New Resource** `crvserver_cspolicy_binding`
* **New Resource** `crvserver_filterpolicy_binding`
* **New Resource** `crvserver_appqoepolicy_bind`
* **New Resource** `crvserver_analyticsprofile_binding`
* **New Resource** `crvserver_icapolicy_binding`
* **New Resource** `crvserver_cachepolicy_binding`
* **New Resource** `crvserver_cmppolicy_binding`
* **New Resource** `crvserver_feopolicy_binding`

## 1.18.0 (July 26, 2022)

FEATURES

* **New Resource** `dnssuffix `
* **New Resource** `dnspolicylabel`
* **New Resource** `dnsptrrec`
* **New Resource** `ip6tunnelparam`
* **New Resource** `dnstxtrec`
* **New Resource** `dnscnamerec`
* **New Resource** `dnsnaptrrec`
* **New Resource** `dnssrvrec`
* **New Resource** `dnsaction`
* **New Resource** `dnsaction64`
* **New Resource** `dnszone`
* **New Resource** `dnspolicy`
* **New Resource** `dnsaddrec`
* **New Resource** `dnspolicy64`
* **New Resource** `dnsmxrec`
* **New Resource** `authorizationpolicylabel`
* **New Resource** `transformpolicylabel`
* **New Resource** `gslbservicegroup`
* **New Resource** `authorizationpolicylabel_authorizationpolicy_binding`
* **New Resource** `transformpolicylabel_policy_binding`
* **New Resource** `transformglobal_transformpolicy_binding`
* **New Resource** `transformpolicylabel_policy_binding`
* **New Resource** `gslbparameter`
* **New Resource** `gslbservice_lbmonitor_binding`
* **New Resource** `gslbvserver_domain_binding`
* **New Resource** `gslbvserver_gslbservicegroup_binding`
* **New Resource** `gslbservicegroup_lbmonitor_binding`
* **New Resource** `gslbvserver_spilloverpolicy_binding`
* **New Resource** `gslbservice_dnsview_binding`
* **New Resource** `gslbvserver_gslbservice_binding`
* **New Resource** `crpolicy`
* **New Resource** `crvserver`
* **New Resource** `crvserver_appfwpolicy_binding`
* **New Resource** `dnskey`
* **New Resource** `dnspolicylabel_dnspolicy_binding`
* **New Resource** `crvserver_crpolicy_binding`
* **New Resource** `crvserver_responderpolicy_binding`
* **New Resource** `crvserver_rewritepolicy_binding`
* **New Resource** `crvserver_appflowpolicy_binding`

ENHANCEMENTS

* Rearranged examples folders in github repository
* Added example with secure CS vserver
* Update HA pair upgrade script

BUG FIXES

* Fix glsbservicegroup to retrieve servicegroupname correctly.

## 1.17.0 (June 30, 2022)

FEATURES

* **New Resource** `appalgparam`
* **New Resource** `iptunnelparam`
* **New Resource** `nsacl6`
* **New Resource** `nspbr6`
* **New Resource** `nstcpbufparam`
* **New Resource** `ip6tunnel`
* **New Resource** `rsskeytype`
* **New Resource** `nat64`
* **New Resource** `netbridge_iptunnel_binding`
* **New Resource** `dnsprofile`
* **New Resource** `mapdomain_mapbmr_binding`
* **New Resource** `netbridge_vlan_binding`
* **New Resource** `bridgetable`
* **New Resource** `dnsview`

* **New Data Source** `nitro_info`

BUG FIXES

* Fixed `lbvserver` resource to accept zero value for `timeout` attribute.


## 1.16.0 (June 1, 2022)

FEATURES

* **New Resource** `nsservicepath`
* **New Resource** `nspartition`
* **New Resource** `nsvariable`
* **New Resource** `nsappflowcollector`
* **New Resource** `nsicapprofile`
* **New Resource** `nsxmlnamespace`
* **New Resource** `nstrafficdomain`
* **New Resource** `nsencryptionkey`
* **New Resource** `nsservicefunction`
* **New Resource** `nssimpleacl`
* **New Resource** `mapbmr`
* **New Resource** `nssimpleacl6`
* **New Resource** `mapdmr`
* **New Resource** `appfwwsdl`
* **New Resource** `nsspparams`
* **New Resource** `nsconsoleloginprompt`
* **New Resource** `extendedmemoryparam`
* **New Resource** `appfwmultipartformcontenttype`
* **New Resource** `locationparameter`
* **New Resource** `nstrafficdomain_vlan_binding`
* **New Resource** `nsservicepath_nsservicefunction_binding`
* **New Resource** `nsdiameter`
* **New Resource** `nspartition_vxlan_binding`
* **New Resource** `nspartition_vlan_binding`
* **New Resource** `nsdhcpparams`
* **New Resource** `nstrafficdomain_vxlan_binding`
* **New Resource** `nsassignment`
* **New Resource** `appfwxmlschema`
* **New Resource** `nsratecontrol`
* **New Resource** `l4param`
* **New Resource** `arpparam`
* **New Resource** `rnatparam`
* **New Resource** `ptp`
* **New Resource** `nshttpparam`
* **New Resource** `mapdomain`
* **New Resource** `mapbmr_bmrv4network_binding`
* **New Resource** `vridparam`
* **New Resource** `bridgegroup`
* **New Resource** `bridgegroup_vlan_binding`
* **New Resource** `nspartition_bridgegroup_binding`
* **New Resource** `nstrafficdomain_bridgegroup_binding`
* **New Resource** `nat64param`
* **New Resource** `nslicenseparameters`
* **New Resource** `bridgegroup_nsip_binding`
* **New Resource** `bridgegroup_nsip6_binding`

* **New Data Source** `sslcipher_sslvserver_bindings`

BUG FIXES

* Fixed resource missing errorcode in `sslvserver_sslciphersuite_binding`


## 1.15.0 (May 16, 2022)

FEATURES

* **New Resource** `vxlan_srcip_binding`
* **New Resource** `botprofile_ipreputation_binding`
* **New Resource** `botprofile_blacklist_binding`
* **New Resource** `botprofile_ratelimit_binding`
* **New Resource** `botglobal_botpolicy_binding`
* **New Resource** `appfwprofile_contenttype_binding`
* **New Resource** `appfwprofile_excluderescontenttype_binding`
* **New Resource** `appfwglobal_appfwpolicy_binding`
* **New Resource** `appfwprofile_csrftag_binding`
* **New Resource** `appfwglobal_auditsyslogpolicy_binding`
* **New Resource** `appfwglobal_auditnslogpolicy_binding`
* **New Resource** `appfwprofile_creditcardnumber_binding`
* **New Resource** `appfwpolicylabel_appfwpolicy_binding`
* **New Resource** `appfwprofile_cmdinjection_binding`
* **New Resource** `appfwprofile_xmlxss_binding`
* **New Resource** `appfwprofile_fieldformat_binding`
* **New Resource** `appfwprofile_safeobject_binding`
* **New Resource** `appfwprofile_xmlwsiurl_binding`
* **New Resource** `appfwprofile_jsoncmdurl_binding`
* **New Resource** `botsignature`
* **New Resource** `appfwurlencodedformcontenttype`
* **New Resource** `appfwprofile_jsonsqlurl_binding`
* **New Resource** `appfwprofile_xmlsqlinjection_binding`
* **New Resource** `appfwprofile_fieldconsistency_binding`
* **New Resource** `appfwprofile_jsonxssurl_binding`
* **New Resource** `appfwprofile_logexpression_binding`
* **New Resource** `appfwprofile_fileuploadtype_binding`
* **New Resource** `appfwprofile_jsondosurl_binding`
* **New Resource** `appfwprofile_xmlattachmenturl_binding`
* **New Resource** `appfwprofile_trustedlearningclients_binding`
* **New Resource** `appfwprofile_xmldosurl_binding`
* **New Resource** `nitro_resource`
* **New Resource** `appfwprofile_xmlvalidationurl_binding`
* **New Resource** `appfwsignatures`
* **New Resource** `appfwlearningsettings`
* **New Resource** `appfwhtmlerrorpage`
* **New Resource** `appfwxmlerrorpage`
* **New Resource** `location`
* **New Resource** `service_dospolicy_binding`
* **New Resource** `fis`
* **New Resource** `vrid`
* **New Resource** `netprofile_natrule_binding`
* **New Resource** `radiusnode`
* **New Resource** `service_lbmonitor_binding`
* **New Resource** `vrid6`
* **New Resource** `forwardingsession`
* **New Resource** `netbridge`
* **New Resource** `netprofile_srcportset_binding`
* **New Resource** `rnatglobal_auditsyslogpolicy_binding`
* **New Resource** `appfwjsonerrorpage`
* **New Resource** `nstimer`
* **New Resource** `nslimitidentifier`
* **New Resource** `nshmackey`


## 1.14.0 (April 20, 2022)

FEATURES

* **New Resource** `authenticationvserver_auditnslogpolicy_binding`
* **New Resource** `vpnglobal_domain_binding`
* **New Resource** `vpnglobal_intranetip_binding`
* **New Resource** `vpnglobal_sharefileserver_binding`
* **New Resource** `vpnglobal_vpnclientlessaccesspolicy_binding`
* **New Resource** `vpnvserver_intranetip_binding`
* **New Resource** `vpnvserver_sharefileserver_binding`
* **New Resource** `authenticationnegotiatepolicy`
* **New Resource** `vpnvserver_aaapreauthenticationpolicy_binding`
* **New Resource** `vpnvserver_icapolicy_binding`
* **New Resource** `authenticationvserver_authenticationloginschemapolicy_binding`
* **New Resource** `vpnvserver_authenticationnegotiatepolicy_binding`
* **New Resource** `authenticationvserver_authenticationnegotiatepolicy_binding`
* **New Resource** `vpnvserver_authenticationoauthidppolicy_binding`
* **New Resource** `authenticationsamlidpprofile`
* **New Resource** `authenticationvserver_tmsessionpolicy_binding`
* **New Resource** `authenticationvserver_authenticationoauthidppolicy_binding`
* **New Resource** `vpnvserver_vpnurlpolicy_binding`
* **New Resource** `systemglobal_authenticationldappolicy_binding`
* **New Resource** `vpnvserver_feopolicy_binding`
* **New Resource** `authenticationsamlidppolicy`
* **New Resource** `vpnvserver_authenticationloginschemapolicy_binding`
* **New Resource** `vpnvserver_vpnclientlessaccesspolicy_binding`
* **New Resource** `vpnparameter`
* **New Resource** `vpnvserver_staserver_binding`
* **New Resource** `vpnglobal_staserver_binding`
* **New Resource** `vpnglobal_authenticationnegotiatepolicy_binding`
* **New Resource** `vpnglobal_intranetip6_binding`
* **New Resource** `vpnvserver_intranetip6_binding`
* **New Resource** `vpnvserver_authenticationsamlidppolicy_binding`
* **New Resource** `authenticationvserver_authenticationsamlidppolicy_binding`
* **New Resource** `authenticationvserver_cachepolicy_binding`
* **New Resource** `vxlan`
* **New Resource** `vxlanvlanmap`
* **New Resource** `appfwconfidfield`
* **New Resource** `vxlan_nsip_binding`
* **New Resource** `vxlan_nsip6_binding`
* **New Resource** `vxlanvlanmap_vxlan_binding`
* **New Resource** `botpolicylabel_botpolicy_binding`
* **New Resource** `botprofile_captcha_binding`
* **New Resource** `botprofile_tps_binding`
* **New Resource** `botprofile_trapinsertionurl_binding`
* **New Resource** `botprofile_logexpression_binding`
* **New Resource** `botprofile_whitelist_binding`
* **New Resource** `filteraction`

BUG FIXES

* Fixed erroneous category `vpnnexthopserever` documentation
* Fixed erroneous category `vpnvserver_authenticationcertpolicy_binding` documentation

## 1.13.0 (March 31, 2022)

FEATURES

* **New Resource** `authenticationldappolicy`
* **New Resource** `authenticationlocalpolicy`
* **New Resource** `authenticationnoauthaction`
* **New Resource** `authenticationsamlaction`
* **New Resource** `vpnvserver_cachepolicy_binding`
* **New Resource** `vpnvserver_appcontroller_binding`
* **New Resource** `authenticationepaaction`
* **New Resource** `authenticationloginschema`
* **New Resource** `authenticationdfaaction`
* **New Resource** `authenticationsamlpolicy`
* **New Resource** `authenticationradiusaction`
* **New Resource** `authenticationdfapolicy`
* **New Resource** `authenticationemailaction`
* **New Resource** `authenticationwebauthaction`
* **New Resource** `authenticationcaptchaaction`
* **New Resource** `authenticationradiuspolicy`
* **New Resource** `authenticationtacacsaction`
* **New Resource** `authenticationstorefrontauthaction`
* **New Resource** `authenticationwebauthpolicy`
* **New Resource** `authenticationcitrixauthaction`
* **New Resource** `authenticationtacacspolicy`
* **New Resource** `authenticationoauthidpprofile`
* **New Resource** `authenticationcertaction`
* **New Resource** `authenticationpushservice`
* **New Resource** `authenticationoauthidppolicy`
* **New Resource** `authenticationcertpolicy`
* **New Resource** `authenticationnegotiateaction`
* **New Resource** `authenticationloginschemapolicy`
* **New Resource** `vpnvserver_authenticationdfapolicy_binding`
* **New Resource** `vpnglobal_vpnnexthopserver_binding`
* **New Resource** `vpnglobal_vpnportaltheme_binding`
* **New Resource** `vpnglobal_authenticationcertpolicy_binding`
* **New Resource** `vpnglobal_authenticationradiuspolicy_binding`
* **New Resource** `vpnglobal_authenticationsamlpolicy_binding`
* **New Resource** `vpnglobal_authenticationtacacspolicy_binding`
* **New Resource** `vpnvserver_authenticationcertpolicy_binding`
* **New Resource** `vpnvserver_authenticationlocalpolicy_binding`
* **New Resource** `vpnvserver_authenticationsamlpolicy_binding`
* **New Resource** `vpnvserver_authenticationtacacspolicy_binding`
* **New Resource** `vpnvserver_authenticationwebauthpolicy_binding`
* **New Resource** `authenticationvserver_vpnportaltheme_binding`
* **New Resource** `authenticationvserver_authenticationwebauthpolicy_binding`
* **New Resource** `authenticationvserver_authenticationcertpolicy_binding`
* **New Resource** `authenticationvserver_rewritepolicy_binding`
* **New Resource** `authenticationvserver_authenticationldappolicy_binding`
* **New Resource** `authenticationvserver_auditsyslogpolicy_binding`
* **New Resource** `authenticationvserver_authenticationsamlpolicy_binding`
* **New Resource** `authenticationvserver_authenticationtacacspolicy_binding`
* **New Resource** `authenticationvserver_authenticationlocalpolicy_binding`
* **New Resource** `authenticationvserver_cspolicy_binding`
* **New Resource** `authenticationvserver_responderpolicy_binding`
* **New Resource** `authenticationvserver_authenticationradiuspolicy_binding`

## 1.12.0 (March 15, 2022)

FEATURES

* **New Data Source** `nsversion`
* **New Resource** `vpnvserver_vpnurl_binding`
* **New Resource** `vpnvserver_rewritepolicy_binding`
* **New Resource** `vpnvserver_responderpolicy_binding`
* **New Resource** `vpnvserver_cspolicy_binding`
* **New Resource** `authenticationoauthaction`

## 1.11.0 (March 2, 2022)

FEATURES

* **New Resource** `vpnglobal_authenticationldappolicy_binding`
* **New Resource** `vpnglobal_authenticationlocalpolicy_binding`
* **New Resource** `vpnintranetapplication`
* **New Resource** `vpnpcoipvserverprofile`
* **New Resource** `vpnpcoipprofile`
* **New Resource** `vpnglobal_vpnurl_binding`
* **New Resource** `vpnglobal_vpnurlpolicy_binding`
* **New Resource** `vpnglobal_vpneula_binding`
* **New Resource** `vpnvserver_authenticationldappolicy_binding`
* **New Resource** `vpnvserver_authenticationradiuspolicy_binding`
* **New Resource** `vpnnexthopserver`
* **New Resource** `vpnportaltheme`
* **New Resource** `vpnsamlssoprofile`
* **New Resource** `vpnglobal_auditsyslogpolicy_binding`
* **New Resource** `vpnglobal_vpnintranetapplication_binding`
* **New Resource** `vpnvserver_auditsyslogpolicy_binding`
* **New Resource** `vpnvserver_auditnslogpolicy_binding`
* **New Resource** `vpnvserver_appflowpolicy_binding`
* **New Resource** `vpnvserver_analyticsprofile_binding`
* **New Resource** `vpnvserver_vpneula_binding`
* **New Resource** `vpnvserver_vpnintranetapplication_binding`
* **New Resource** `vpnvserver_vpnnexthopserver_binding`
* **New Resource** `vpnvserver_vpnportaltheme_binding`
* **New Resource** `vpnvserver_vpntrafficpolicy_binding`
* **New Resource** `hafailover`


BUG FIXES

* Fix resource `service` to calculate service state correctly.

## 1.10.0 (February 22, 2022)

FEATURES

* **New Resource** `vpnurl`
* **New Resource** `vpnsessionaction`
* **New Resource** `vpnvserver`
* **New Resource** `vpnsessionpolicy`
* **New Resource** `vpntrafficaction`
* **New Resource** `vpnurlaction`
* **New Resource** `vpnvserver_vpnsessionpolicy_binding`
* **New Resource** `vpntrafficpolicy`
* **New Resource** `vpnurlpolicy`
* **New Resource** `authenticationvserver`
* **New Resource** `authenticationldapaction`
* **New Resource** `vpnglobal_sslcertkey_binding`
* **New Resource** `vpnglobal_vpntrafficpolicy_binding`
* **New Resource** `vpnglobal_vpnsessionpolicy_binding`
* **New Resource** `authenticationauthnprofile`
* **New Resource** `authenticationpolicylabel`
* **New Resource** `authenticationpolicy`
* **New Resource** `authenticationvserver_authenticationpolicy_binding`
* **New Resource** `authenticationpolicylabel_authenticationpolicy_binding`

ENHANCEMENTS

* Add apigateway feature in `nsfeature` resource.

BUG FIXES

* Fix resource `lbvserver` to calculate server state correctly.

## 1.9.0 (January 11, 2022)

FEATURES

* **New Resource** `authorizationpolicy`

## 1.8.0 (November 11, 2021)

FEATURES

* **New Resource** `filterglobal_filterpolicy_binding`
* **New Resource** `dnsparameter`
* **New Resource** `appfwsettings`
* **New Resource** `responderhtmlpage`

ENHANCEMENTS

* Add import operation for `servicegroup_servicegroupmemeber_binding` resource
* Implement login operation and partition targetting in provider
* Introduce no read flag in servicegroup member binding
* Enable use of proxy through HTTP\_PROXY and HTTPS\_PROXY environment variables

BUG FIXES

* Fix port logic error in `servicegroup_servicegroupmemeber_binding` resource
* Fix default lb monitor handling in `service` resource

## 1.7.0 (September 29, 2021)

FEATURES

* **New Resource** `csparameter`
* **New Resource** `cspolicylabel`
* **New Resource** `csvserver_analyticsprofile_binding`
* **New Resource** `csvserver_appqoepolicy_binding`
* **New Resource** `csvserver_auditnslogpolicy_binding`
* **New Resource** `csvserver_auditsyslogpolicy_binding`
* **New Resource** `csvserver_authorizationpolicy_binding`
* **New Resource** `csvserver_botpolicy_binding`
* **New Resource** `csvserver_cachepolicy_binding`
* **New Resource** `csvserver_contentinspectionpolicy_binding`
* **New Resource** `csvserver_feopolicy_binding`
* **New Resource** `csvserver_gslbvserver_binding`
* **New Resource** `csvserver_spilloverpolicy_binding`
* **New Resource** `csvserver_tmtrafficpolicy_binding`
* **New Resource** `csvserver_vpnvserver_binding`
* **New Resource** `policyhttpcallout`
* **New Resource** `policymap`
* **New Resource** `policyparam`
* **New Resource** `responderparam`
* **New Resource** `responderpolicylabel_responderpolicy_binding`
* **New Resource** `rewriteglobal_rewritepolicy_binding`
* **New Resource** `rewriteparam`
* **New Resource** `rewritepolicylabel_rewritepolicy_binding`
* **New Resource** `sslcacertgroup_sslcertkey_binding`
* **New Resource** `ssldtlsprofile`
* **New Resource** `sslfipskey`
* **New Resource** `ssllogprofile`
* **New Resource** `sslocspresponder`
* **New Resource** `sslpolicylabel`
* **New Resource** `sslpolicylabel_sslpolicy_binding`
* **New Resource** `sslprofile_sslcertkey_binding`
* **New Resource** `sslservice`
* **New Resource** `sslservice_ecccurve_binding`
* **New Resource** `sslservice_sslcertkey_binding`
* **New Resource** `sslservice_sslciphersuite_binding`
* **New Resource** `sslservicegroup`
* **New Resource** `sslservicegroup_ecccurve_binding`
* **New Resource** `sslservicegroup_sslcertkey_binding`
* **New Resource** `sslvserver`
* **New Resource** `sslvserver_ecccurve_binding`
* **New Resource** `sslvserver_sslciphersuite_binding`
* **New Resource** `vpnalwaysonprofile`
* **New Resource** `vpnclientlessaccesspolicy`
* **New Resource** `vpnclientlessaccessprofile`
* **New Resource** `vpneula`
* **New Resource** `vpnformssoaction`
* **New Resource** `vpnglobal_appcontroller_binding`

ENHANCEMENTS

* Update nshttpprofile resource to include latest options

## 1.6.0 (September 14, 2021)

FEATURES

* **New Resource** `botpolicy`
* **New Resource** `botpolicylabel`
* **New Resource** `botprofile`
* **New Resource** `botsettings`
* **New Resource** `lbgroup`
* **New Resource** `lbgroup_lbvserver_binding`
* **New Resource** `lbmetrictable`
* **New Resource** `lbmonitor_metric_binding`
* **New Resource** `lbmonitor_sslcertkey_binding`
* **New Resource** `lbprofile`
* **New Resource** `lbroute`
* **New Resource** `lbroute6`
* **New Resource** `lbsipparameters`
* **New Resource** `lbvserver_analyticsprofile_binding`
* **New Resource** `lbvserver_appflowpolicy_binding`
* **New Resource** `lbvserver_appqoepolicy_binding`
* **New Resource** `lbvserver_auditsyslogpolicy_binding`
* **New Resource** `lbvserver_authorizationpolicy_binding`
* **New Resource** `lbvserver_botpolicy_binding`
* **New Resource** `lbvserver_cachepolicy_binding`
* **New Resource** `lbvserver_contentinspectionpolicy_binding`
* **New Resource** `lbvserver_dnspolicy64_binding`
* **New Resource** `lbvserver_feopolicy_binding`
* **New Resource** `lbvserver_spilloverpolicy_binding`
* **New Resource** `lbvserver_tmtrafficpolicy_binding`
* **New Resource** `lbvserver_videooptimizationdetectionpolicy_binding`
* **New Resource** `lbvserver_videooptimizationpacingpolicy_binding`
* **New Resource** `sslcacertgroup`

## 1.5.0 (July 16, 2021)

ENHANCEMENTS

* add `save_on_destroy` option in `nsconfig_save` resrouce

## 1.4.0 (July 13, 2021)

FEATURES

* **New Resource** `vlan_nsip_binding`
* **New Resource** `vlan_interface_binding`
* **New Resource** `nsmode`

ENHANCEMENTS

* Extra cluster configuration options. Now a SNIP and vtysh commands can be added per node added to the cluster.
* Update to latest adc-nitro-go library.

BUG FIXES

* Correct the way the `route` resource is read from the ADC. Now takes into account the `ownergroup` attribute.
* Correct `ownernode` argument of `nsip` resource to TypeString. Now ownernode will be applied correctly.

## 1.3.0 (July 6, 2021)

ENHANCEMENTS

* Migrate NITRO library to citrix/adc-nitro-go

## 1.2.0 (June 30, 2021)

FEATURES

* **New Resource** `citrixadc_iptunnel`
* **New Resource** `citrixadc_lbparameter`
* **New Resource** `citrixadc_vlan`

BUG FIXES

* resource/citrixadc\_cluster: Check `masterstate` instead of `health` for determining when a node has succesfully joined the cluster.

## 1.1.0 (June 7, 2021)

FEATURES

* **New Resource** `citrixadc_lbvserver_servicegroup_binding`

ENHANCEMENTS

* resource/citrixadc\_servicegroup: Do not read `lbvservers` attribute when not set. Needed for maintaining idempotency in conjuction with  `citrixadc_lbvserver_servicegroup_binding` resource.

NOTES

* Correct documentation of citrixadc\_nslicense to list `ssh_host_pubkey` attribute as `Required`.

## 1.0.1 (May 13, 2021)

NOTES

* Correct category in documentation for csvserver\_appfwpolicy\_binding

## 1.0.0 (May 10, 2021)

FEATURES

* **New Resource** `appfwfieldtype`
* **New Resource** `appfwjsoncontenttype`
* **New Resource** `appfwpolicy`
* **New Resource** `appfwpolicylabel`
* **New Resource** `appfwprofile_denyurl_binding`
* **New Resource** `appfwprofile`
* **New Resource** `appfwprofile_starturl_binding`
* **New Resource** `appfwprofile_sqlinjection_binding`
* **New Resource** `appfwprofile_crosssitescripting_binding`
* **New Resource** `appfwprofile_cookieconsistency_binding`
* **New Resource** `appfwxmlcontenttype`
* **New Resource** `auditmessageaction`
* **New Resource** `auditsyslogaction`
* **New Resource** `auditsyslogpolicy`
* **New Resource** `clusterfiles_syncer`
* **New Resource** `cluster`
* **New Resource** `cmppolicy`
* **New Resource** `csaction`
* **New Resource** `cspolicy`
* **New Resource** `csvserver_appfwpolicy_binding`
* **New Resource** `csvserver_cmppolicy_binding`
* **New Resource** `csvserver_cspolicy_binding`
* **New Resource** `csvserver_filterpolicy_binding`
* **New Resource** `csvserver`
* **New Resource** `csvserver_responderpolicy_binding`
* **New Resource** `csvserver_rewritepolicy_binding`
* **New Resource** `csvserver_transformpolicy_binding`
* **New Resource** `dnsnsrec`
* **New Resource** `dnssoarec`
* **New Resource** `filterpolicy`
* **New Resource** `gslbservice`
* **New Resource** `gslbsite`
* **New Resource** `gslbvserver`
* **New Resource** `inat`
* **New Resource** `installer`
* **New Resource** `interface`
* **New Resource** `ipset`
* **New Resource** `lbmonitor`
* **New Resource** `lbvserver_appfwpolicy_binding`
* **New Resource** `lbvserver_cmppolicy_binding`
* **New Resource** `lbvserver_filterpolicy_binding`
* **New Resource** `lbvserver`
* **New Resource** `lbvserver_responderpolicy_binding`
* **New Resource** `lbvserver_rewritepolicy_binding`
* **New Resource** `lbvserver_service_binding`
* **New Resource** `lbvserver_transformpolicy_binding`
* **New Resource** `linkset`
* **New Resource** `netprofile`
* **New Resource** `nsacl`
* **New Resource** `nsacls`
* **New Resource** `nscapacity`
* **New Resource** `nsconfig_clear`
* **New Resource** `nsconfig_save`
* **New Resource** `nsconfig_update`
* **New Resource** `nsfeature`
* **New Resource** `nshttpprofile`
* **New Resource** `nsip6`
* **New Resource** `nsip`
* **New Resource** `nslicense`
* **New Resource** `nslicenseserver`
* **New Resource** `nsparam`
* **New Resource** `nsrpcnode`
* **New Resource** `nstcpparam`
* **New Resource** `nstcpprofile`
* **New Resource** `nsvpxparam`
* **New Resource** `password_resetter`
* **New Resource** `pinger`
* **New Resource** `policydataset`
* **New Resource** `policydataset_value_binding`
* **New Resource** `policyexpression`
* **New Resource** `policypatset`
* **New Resource** `policypatset_pattern_binding`
* **New Resource** `policystringmap`
* **New Resource** `policystringmap_pattern_binding`
* **New Resource** `quicbridgeprofile`
* **New Resource** `rebooter`
* **New Resource** `responderaction`
* **New Resource** `responderpolicy`
* **New Resource** `responderpolicylabel`
* **New Resource** `rewriteaction`
* **New Resource** `rewritepolicy`
* **New Resource** `rewritepolicylabel`
* **New Resource** `rnat`
* **New Resource** `route`
* **New Resource** `routerdynamicrouting`
* **New Resource** `server`
* **New Resource** `service`
* **New Resource** `servicegroup`
* **New Resource** `servicegroup_lbmonitor_binding`
* **New Resource** `servicegroup_servicegroupmember_binding`
* **New Resource** `sslaction`
* **New Resource** `sslcertkey`
* **New Resource** `sslcipher`
* **New Resource** `ssldhparam`
* **New Resource** `sslparameter`
* **New Resource** `sslpolicy`
* **New Resource** `sslprofile`
* **New Resource** `sslprofile_sslcipher_binding`
* **New Resource** `sslvserver_sslcertkey_binding`
* **New Resource** `sslvserver_sslpolicy_binding`
* **New Resource** `systemcmdpolicy`
* **New Resource** `systemextramgmtcpu`
* **New Resource** `systemfile`
* **New Resource** `systemgroup`
* **New Resource** `systemuser`
* **New Resource** `transformaction`
* **New Resource** `transformpolicy`
* **New Resource** `transformprofile`<|MERGE_RESOLUTION|>--- conflicted
+++ resolved
@@ -1,10 +1,3 @@
-<<<<<<< HEAD
-## 1.35.0 (May 22, 2023)
-
-ENHANCEMENTS
-
-* **citrixadc_lbparameter**: Added `sessionsthreshold` attribute to the schema of the resource.
-=======
 ## 1.35.0 (May 26, 2023)
 
 FEATURES
@@ -20,7 +13,7 @@
 ENHANCEMENTS
 
 * **citrixadc_appfwprofile_jsonsqlurl_binding**: Updated ppfwprofile_jsonsqlurl_binding resource with additional attributes.
->>>>>>> 1c3407c0
+* **citrixadc_lbparameter**: Added `sessionsthreshold` attribute to the schema of the resource.
 
 
 ## 1.34.0 (May 05, 2023)
