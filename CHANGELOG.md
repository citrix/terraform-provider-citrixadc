<<<<<<< HEAD
## 1.34.0 (April 25, 2023)

FEATURES

* **New Resource**: citrixadc_videooptimizationdetectionaction 
* **New Resource**: citrixadc_videooptimizationdetectionpolicy 
=======
## 1.34.0 (May 05, 2023)

FEATURES

* **New Resource**: citrixadc_aaapreauthenticationaction 

BUG FIXES

* **citrixadc_snmptrap**: Updated read operation to make it backward compatible, appended the attribute value to old Id. 
* **citrixadc_policystringmap_pattern_binding**: Updated delete operation with QueryEscape function while making API call.

>>>>>>> 3a2a979c

## 1.33.0 (April 03, 2023)

FEATURES

* **New Resource** snmptrap_snmpuser_binding

BUG FIXES

* **citrixadc_authenticationldapaction**: Updated the read function to not to set `ldapbinddnpassword` attribute from the NetScaler.
* **citrixadc_dnsnameserver**: Updated the delete function and updated computed as true for some of the attributes.
* **citrixadc_lbmonitor**: Updated the read function to not to set some attributes that are received as Hash value from NetScaler.
* **citrixadc_lbvserver**: Updated the resource struct to set omitempty for `timeout` attribute and made computed as true for `sslprofile` attribute.
* **citrixadc_sslprofile_sslcipher_binding**: Updated the schema to make the `cipherpriority` as the optional attribute.
* **citrixadc_sslprofile**: Updated the schema to make the `ecccurvebindings` as the optional attribute.
* **citrixadc_vpnvserver_vpnsessionpolicy_binding**: Updated the read function to not to set some attributes that are not received from NetScaler.
* **citrixadc_snmptrap**: Updated id of resource, it is now the concatenation of `trapclass`, `trapdestination` and `version` attributes seperated by comma. User can now add more snmptrap with different different combination of these value.  

ENHANCEMENTS

* **citrixadc_appfwpolicy**: Suppored Import to the resource.
* **citrixadc_appfwprofile**: Suppored Import to the resource.
* **citrixadc_lbvserver_appfwpolicy_binding**: Suppored Import to the resource.

## 1.32.0 (Feb 16, 2023)

FEATURES

* **New Resource** sslcertreq
* **New Resource** sslcert

BUG FIXES

* **citrixadc_route**: Updated the read function for fetching the resource instance from the NetScaler.
* **citrixadc_nspbr**: Handled setting of srcip value of nspbr resource.
* **citrixadc_appfwjsoncontenttype**: Escaped jsoncontenttype value for proper api calls and supported the Import functionality for the endpoint.
* **citrixadc_appfwxmlcontenttype**: Escaped xmlcontenttype value for proper api calls and supported the Import functionality for the endpoint.
* **provider.go**: Updated the nspartation to include only the `partitionname` in the request payload in provider.go file.

ENHANCEMENTS

* **citrixadc_systemgroup**: Updated the systemgroup resource with additional supported `allowedmanagementinterface` attribute.

## 1.31.0 (Feb 06, 2023)

BUG FIXES

* **citrixadc_csvserver**: Updated the csvserver resource with additional supported `persistencetype` attribute 
* **citrixadc_systemparameter**: Updated the systemparameter resource with additional supported `maxclient` attribute
* **citrixadc_auditsyslogpolicy**: Updated with the url QueryEscape for the attributes for the proper API calls.
* **citrixadc_auditsyslogglobal_auditsyslogpolicy_binding**: Updated with the url QueryEscape for the attributes for the proper API calls.

## 1.30.0 (Jan 25, 2023)

BUG FIXES

* **citrixadc_ntpserver**: Handled the ntpserver resource instance missing in the read function.
* **citrixadc_route**: Updated Read function to make the Import work as required.

ENHANCEMENTS

* Migrated to terraform sdkv1 and resolved the transitive dependencies.

## 1.29.0 (Jan 05, 2023)

ENHANCEMENTS

* **citrixadc_sslvserver**: Suppored Import to the resource.
* **citrixadc_policypatset**: Suppored Import to the resource.
* **citrixadc_policypatset_pattern_binding**: Suppored Import to the resource.

## 1.28.0 (Dec 20, 2022)

BUG FIXES

* **citrixadc_nscapacity**: Included warm rebooting of NetScaler after changing the license bandwidth, to read the latest snapshot of nscapacity. Removed some unnecessary attributes from schema.

## 1.27.0 (Dec 14, 2022)

FEATURES

* **New Resource** spilloverpolicy

BUG FIXES

* **citrixadc_dnsnameserver**: Updated id of resource, it is now the concatenation of `ip` (or `dnsvservername`) and `type` attributes seperated by comma. User can now add more dnsnameserver with same `ip` and different `type` value.  
* **citrixadc_dnsaddrec**: Updated id of resource, it is now the concatenation of `hostname` and `ipaddress` attributes separated by a comma. User can now create dnsaddrec with same `hostname` and multiple `ipaddress`.
* **citrixadc_nspartition**: Supporting the zero value for certatin attributes of `nspartition` and type conversion for attribute.

ENHANCEMENTS

* **citrixadc_botprofile**: Added missed attributes to resource `signaturemultipleuseragentheaderaction`, `signaturenouseragentheaderaction`, ` devicefingerprintmobile`, `kmjavascriptname`, `kmeventspostbodylimit`, `kmdetection`, and `clientipexpression`, 
* **citrixadc_systemuser**: Added condition to check the username and to throw error if the user wants to change the Admin password.

## 1.26.0 (Nov 15, 2022)

FEATURES

* **New Resource** change_password
* **New Resource** rnat_clear

BUG FIXES

* **citrixadc_lbmonitor** Added `ipaddress` attribute in `lbmonitor` resource
* **citrixadc_nd6ravariables** Type conversion for `vlan` attribute in `nd6ravariables` resource.
* **citrixadc_service**: Removed the default values for some attributes in `service` resource.
* **citrixadc_systemuser**: Removed unwanted function call to `client.SetPassword()` in read operation.

ENHANCEMENTS

* **citrixadc_rnat**: Supported Add, update and Delete operation in `rnat` resource(for ADC version 13.0 and above) and created new `rnat_clear` resource which supports old rnat resouce or operation
`clear` for ADC version 12.0. Refer `rnat` and `rnat_clear` resource documentation for more details.
* **citrixadc_cspolicy**: Updated `cspolicy` resource to support to the latest ADC versions i.e., Added attribute `boundto` which is present in `csvserver_cspolicy_binding` for ADC version 13.1.
## 1.25.0 (Nov 4, 2022)

FEATURES

* **New Resource** sslcertkey_update
* **New Resource** nspbrs
* **New Resource** sslcertkey_sslocspresponder_binding
* **New Resource** sslcertfile
* **New Data-Source** hanode

EXAMPLE USECASES

* **New Usecase** SSL Offloading in Citrix ADC using terraform modules

ENHANCEMENTS

* **Enhancements** policydataset_value_binding supported CIDR for IP addresses
* **Enhancements** Updated documentation

BUG FIXES

* **Bug Fix** a small fix in naparam
* **Bug Fix** Updated systemuser resource


## 1.24.0 (Sept 28, 2022)

FEATURES

* **New Resource** aaaglobal_aaapreauthenticationpolicy_binding
* **New Resource** lsnparameter
* **New Resource** streamselector
* **New Resource** lsngroup_lsntransportprofile_binding
* **New Resource** lsngroup_pcpserver_binding
* **New Resource** lsnhttphdrlogprofile
* **New Resource** subscriberparam
* **New Resource** subscriberradiusinterface
* **New Resource** subscriberprofile
* **New Resource** tunneltrafficpolicy
* **New Resource** cacheselector
* **New Resource** cacheglobal_cachepolicy_binding
* **New Resource** sslservicegroup_sslciphersuite_binding
* **New Resource** cachepolicylabel
* **New Resource** cachepolicylabel_cachepolicy_binding
* **New Resource** cachepolicy
* **New Resource** smppparam
* **New Resource** icaparameter
* **New Resource** tunnelglobal_tunneltrafficpolicy_binding
* **New Resource** auditnslogaction
* **New Resource** auditnslogpolicy
* **New Resource** cacheforwardproxy
* **New Resource** linkset_channel_binding
* **New Resource** smppuser
* **New Resource** cachecontentgroup
* **New Resource** subscribergxinterface
* **New Resource** locationfile6
* **New Resource** spilloveraction
* **New Resource** autoscalepolicy
* **New Resource** autoscaleprofile
* **New Resource** autoscaleaction
* **New Resource** nsweblogparam
* **New Usecase** Added ADC usecases for Responded and Rewrite Resources

ENHANCEMENTS

* **Enhancements** Updated documentation
* **Enhancements** Removed examples from example folder which are available in terraform registry

BUG FIXES
* **Bugfix** fixed `inc` attribute not adding to the `hanode` POST payload

## 1.23.0 (Sept 15, 2022)

FEATURES

* **New Resource** rdpserverprofile
* **New Resource** rdpclientprofile
* **New Resource** pcpprofile
* **New Resource** pcpserver
* **New Resource** contentinspectionaction
* **New Resource** hanode_routemonitor6_binding
* **New Resource** hanode_routemonitor_binding
* **New Resource** streamidentifier
* **New Resource** lsngroup_lsnpool_binding
* **New Resource** lsngroup_lsnlogprofile_binding
* **New Resource** lsngroup_lsnhttphdrlogprofile_binding
* **New Resource** lsngroup_lsnappsprofile_binding
* **New Resource** lsnclient_nsacl6_binding
* **New Resource** lsnclient_nsacl_binding
* **New Resource** lsnclient_network6_binding
* **New Resource** lsnclient_network_binding
* **New Resource** lsnappsprofile_port_binding
* **New Resource** lsnappsprofile_lsnappsattributes_binding
* **New Resource** lsnstatic
* **New Resource** lsnip6profile
* **New Resource** lsntransportprofile
* **New Resource** cacheparameter
* **New Resource** ntpsync
* **New Resource** lsnsipalgprofile
* **New Resource** lsnrtspalgprofile
* **New Resource** lsnpool
* **New Resource** lsnlogprofile
* **New Resource** lsnappsprofile
* **New Resource** lsngroup
* **New Resource** lsnappsattributes
* **New Resource** lsnclient
* **New Resource** contentinspectionpolicylabel_contentinspectionpolicy_binding
* **New Resource** contentinspectionglobal_contentinspectionpolicy_binding
* **New Resource** contentinspectionprofile
* **New Resource** contentinspectionpolicylabel
* **New Resource** contentinspectioncallout
* **New Resource** contentinspectionparameter
* **New Resource** contentinspectionpolicy
* **New Resource** appqoeaction
* **New Resource** appqoeparameter
* **New Resource** customresp
* **New Resource** appqoepolicy
* **New Resource** feoparameter
* **New Resource** locationfile
* **New Resource** feoaction
* **New Resource** systembackup
* **New Resource** auditsyslogglobal_auditsyslogpolicy_binding
* **New Resource** tmtrafficaction
* **New Resource** admparameter
* **New Resource** hanode
* **New Resource** feoaction
* **New Resource** auditnslogglobal_auditnslogpolicy_binding
* **New Resource** dbdbprofile
* **New Resource** ipsecalgprofile
* **New Resource** feopolicy
* **New Resource** feologbal_feopolicy_binding
* **New Resource** lldpparam
* **New Resource** analyticsprofile
* **New Resource** auditnslogparams
* **New Resource** auditsyslogparams
* **New Resource** dbuser
* **New Resource** uservserver
* **New Resource** userprotocol
* **New Resource** channel
* **New Resource** interfacepair
* **New Resource** ipsecprofile
* **New Resource** tmsamlssoprofile
* **New Resource** tmglobal_tmtrafficpolicy_binding
* **New Resource** ipsecparameter
* **New Resource** tmtrafficpolicy
* **New Resource** tmsessionaction
* **New Resource** tmsessionpolicy
* **New Resource** tmformssoaction

ENHANCEMENTS

* **Enhancements** Updated policydataset_value_binding Resource
* **Enhancements** updated appfwprofile attributes
* **Enhancements** Fixed nsip documentation
* **Enhancements** Added enable/disable functionality


## 1.22.0 (Aug 25, 2022)

BUG FIXES

* Fixed vendor module dependencies

## 1.21.0 (Aug 25, 2022)

FEATURES

* **New Resource** tmsessionparameter
* **New Resource** tmglobal_auditnslogpolicy_binding
* **New Resource** tmglobal_auditsyslogpolicy_binding
* **New Resource** icaglobal_icapolicy_binding
* **New Resource** icapolicy
* **New Resource** ntpparam
* **New Resource** icalatencyprofile
* **New Resource** icaaccessprofile
* **New Resource** icaaction
* **New Resource** cmppolicylabel_cmppolicy_binding
* **New Resource** cmpparameter
* **New Resource** cmpaction
* **New Resource** cmppolicylabel
* **New Resource** systembackup
* **New Resource** systemcollectionparam
* **New Resource** aaauser_intranetip6_binding
* **New Resource** systemglobal_authenticationtacacspolicy_binding
* **New Resource** systemglobal_auditnslogpolicy_binding
* **New Resource** systemglobal_authenticationlocalpolicy_binding
* **New Resource** aaaradiusparams
* **New Resource** systemgroup_nspartition_binding
* **New Resource** systemuser_nspartition_binding
* **New Resource** systemglobal_authenticationpolicy_binding
* **New Resource** systemglobal_authenticationradiuspolicy_binding
* **New Resource** aaauser_vpnurl_binding
* **New Resource** aaagroup_auditnslogpolicy_binding
* **New Resource** aaagroup_aaauser_binding
* **New Resource** aaauser_intranetip_binding
* **New Resource** aaagroup_intranetip_binding
* **New Resource** aaagroup_vpnintranetapplication_binding
* **New Resource** aaauser_vpnurlpolicy_binding
* **New Resource** aaagroup_auditsyslogpolicy_binding
* **New Resource** aaagroup_vpnsessionpolicy_binding
* **New Resource** aaauser_tmsessionpolicy_binding
* **New Resource** aaauser_auditsyslogpolicy_binding
* **New Resource** aaauser_vpntrafficpolicy_binding
* **New Resource** aaagroup_tmsessionpolicy_binding
* **New Resource** aaauser_vpnsessionpolicy_binding
* **New Resource** aaagroup_vpnurlpolicy_binding
* **New Resource** aaagroup_vpntrafficpolicy_binding
* **New Resource** aaauser_authorizationpolicy_binding
* **New Resource** aaagroup_vpnurl_binding
* **New Resource** aaauser_vpnintranetapplication_binding
* **New Resource** aaauser_auditnslogpolicy_binding
* **New Resource** aaagroup_authorizationpolicy_binding
* **New Resource** aaakcdaccount
* **New Resource** aaatacacsparams
* **New Resource** aaagroup
* **New Resource** aaapreauthenticationparameter
* **New Resource** aaapreauthenticationpolicy
* **New Resource** aaaparameter
* **New Resource** aaauser
* **New Resource** aaaotpparameter
* **New Resource** aaassoprofile
* **New Resource** vlan_nsip6_binding
* **New Resource** aaacertparams
* **New Resource** aaaldapparams
* **New Resource** vlan_channel_binding
* **New Resource** onlinkipv6prefix
* **New Resource** rnat6_nsip6_binding
* **New Resource** rnat_nsip_binding
* **New Resource** netbridge_nsip6_binding
* **New Resource** netbridge_nsip_binding
* **New Resource** nd6ravariables_onlinkipv6prefix_binding
* **New Resource** ipset_nsip6_binding
* **New Resource** ipset_nsip_binding
* **New Resource** ipv6
* **New Resource** inatparam
* **New Resource** rnat6
* **New Resource** l2param
* **New Resource** nd6ravariables
* **New Resource** arp
* **New Resource** l3param
* **New Resource** nspbr
* **New Resource** nd6
* **New Resource** route6
* **New Resource** lacp
* **New Resource** snmpcommunity
* **New Resource** nslicenseproxyserver
* **New Resource** nsencryptionparams
* **New Resource** nshostname
* **New Resource** nscqaparam
* **New Resource** responderglobal_responderpolicy_binding
* **New Resource** clusternodegroup_authenticationvserver_binding
* **New Resource** clusternode_routemonitor_binding
* **New Resource** clusternodegroup_streamidentifier_binding
* **New Resource** clusternodegroup_vpnvserver_binding
* **New Resource** clusternodegroup_nslimitidentifier_binding
* **New Resource** clusternode
* **New Resource** clusternodegroup_service_binding
* **New Resource** clusterinstance
* **New Resource** clusternodegroup_gslbvserver_binding
* **New Resource** clusternodegroup_crvserver_binding
* **New Resource** clusternodegroup_csvserver_binding
* **New Resource** clusternodegroup_clusternode_binding
* **New Resource** clusternodegroup_lbvserver_binding

ENHANCEMENTS

* **Documentation Update**
* Update issue templates for issues and PRs

BUG FIXES

* **Bug Fix** Removed duplicate entry
* Fixed nsip resource with Required attributes

## 1.20.0 (August 05, 2022)

FEATURES

* **New Resource** `clusternodegroup_gslbsite_binding`
* **New Resource** `cmpglobal_cmppolicy_binding`
* **New Resource** `clusternodegroup`
* **New Resource** `nstimeout`
* **New Resource** `systemparameter`
* **New Resource** `ntpserver`
* **New Resource** `snmpalarm`
* **New Resource** `snmpmanager`
* **New Resource** `snmpmib`
* **New Resource** `snmpoption`
* **New Resource** `snmpengineid`
* **New Resource** `snmpuser`
* **New Resource** `snmpgroup`
* **New Resource** `snmpview`
* **New Resource** `snmptrap`
* **New Resource** `appflowglobal_appflowpolicy_binding`
* **New Resource** `appflowpolicylabel_appflowpolicy_binding`
* **New Resource** `appflowaction_analyticsprofile_binding`
* **New Resource** `appflowpolicy`
* **New Resource** `appflowaction`
* **New Resource** `crvserver_policymap_binding`
* **New Resource** `appflowpolicylabel`
* **New Resource** `appflowparam`
* **New Resource** `appflowcollector`

## 1.19.0 (July 29, 2022)

FEATURES

* **New Resource** `dnsnameserver`
* **New Resource** `crvserver_spilloverpolicy_binding`
* **New Resource** `crvserver_cspolicy_binding`
* **New Resource** `crvserver_filterpolicy_binding`
* **New Resource** `crvserver_appqoepolicy_bind`
* **New Resource** `crvserver_analyticsprofile_binding`
* **New Resource** `crvserver_icapolicy_binding`
* **New Resource** `crvserver_cachepolicy_binding`
* **New Resource** `crvserver_cmppolicy_binding`
* **New Resource** `crvserver_feopolicy_binding`

## 1.18.0 (July 26, 2022)

FEATURES

* **New Resource** `dnssuffix `
* **New Resource** `dnspolicylabel`
* **New Resource** `dnsptrrec`
* **New Resource** `ip6tunnelparam`
* **New Resource** `dnstxtrec`
* **New Resource** `dnscnamerec`
* **New Resource** `dnsnaptrrec`
* **New Resource** `dnssrvrec`
* **New Resource** `dnsaction`
* **New Resource** `dnsaction64`
* **New Resource** `dnszone`
* **New Resource** `dnspolicy`
* **New Resource** `dnsaddrec`
* **New Resource** `dnspolicy64`
* **New Resource** `dnsmxrec`
* **New Resource** `authorizationpolicylabel`
* **New Resource** `transformpolicylabel`
* **New Resource** `gslbservicegroup`
* **New Resource** `authorizationpolicylabel_authorizationpolicy_binding`
* **New Resource** `transformpolicylabel_policy_binding`
* **New Resource** `transformglobal_transformpolicy_binding`
* **New Resource** `transformpolicylabel_policy_binding`
* **New Resource** `gslbparameter`
* **New Resource** `gslbservice_lbmonitor_binding`
* **New Resource** `gslbvserver_domain_binding`
* **New Resource** `gslbvserver_gslbservicegroup_binding`
* **New Resource** `gslbservicegroup_lbmonitor_binding`
* **New Resource** `gslbvserver_spilloverpolicy_binding`
* **New Resource** `gslbservice_dnsview_binding`
* **New Resource** `gslbvserver_gslbservice_binding`
* **New Resource** `crpolicy`
* **New Resource** `crvserver`
* **New Resource** `crvserver_appfwpolicy_binding`
* **New Resource** `dnskey`
* **New Resource** `dnspolicylabel_dnspolicy_binding`
* **New Resource** `crvserver_crpolicy_binding`
* **New Resource** `crvserver_responderpolicy_binding`
* **New Resource** `crvserver_rewritepolicy_binding`
* **New Resource** `crvserver_appflowpolicy_binding`

ENHANCEMENTS

* Rearranged examples folders in github repository
* Added example with secure CS vserver
* Update HA pair upgrade script

BUG FIXES

* Fix glsbservicegroup to retrieve servicegroupname correctly.

## 1.17.0 (June 30, 2022)

FEATURES

* **New Resource** `appalgparam`
* **New Resource** `iptunnelparam`
* **New Resource** `nsacl6`
* **New Resource** `nspbr6`
* **New Resource** `nstcpbufparam`
* **New Resource** `ip6tunnel`
* **New Resource** `rsskeytype`
* **New Resource** `nat64`
* **New Resource** `netbridge_iptunnel_binding`
* **New Resource** `dnsprofile`
* **New Resource** `mapdomain_mapbmr_binding`
* **New Resource** `netbridge_vlan_binding`
* **New Resource** `bridgetable`
* **New Resource** `dnsview`

* **New Data Source** `nitro_info`

BUG FIXES

* Fixed `lbvserver` resource to accept zero value for `timeout` attribute.


## 1.16.0 (June 1, 2022)

FEATURES

* **New Resource** `nsservicepath`
* **New Resource** `nspartition`
* **New Resource** `nsvariable`
* **New Resource** `nsappflowcollector`
* **New Resource** `nsicapprofile`
* **New Resource** `nsxmlnamespace`
* **New Resource** `nstrafficdomain`
* **New Resource** `nsencryptionkey`
* **New Resource** `nsservicefunction`
* **New Resource** `nssimpleacl`
* **New Resource** `mapbmr`
* **New Resource** `nssimpleacl6`
* **New Resource** `mapdmr`
* **New Resource** `appfwwsdl`
* **New Resource** `nsspparams`
* **New Resource** `nsconsoleloginprompt`
* **New Resource** `extendedmemoryparam`
* **New Resource** `appfwmultipartformcontenttype`
* **New Resource** `locationparameter`
* **New Resource** `nstrafficdomain_vlan_binding`
* **New Resource** `nsservicepath_nsservicefunction_binding`
* **New Resource** `nsdiameter`
* **New Resource** `nspartition_vxlan_binding`
* **New Resource** `nspartition_vlan_binding`
* **New Resource** `nsdhcpparams`
* **New Resource** `nstrafficdomain_vxlan_binding`
* **New Resource** `nsassignment`
* **New Resource** `appfwxmlschema`
* **New Resource** `nsratecontrol`
* **New Resource** `l4param`
* **New Resource** `arpparam`
* **New Resource** `rnatparam`
* **New Resource** `ptp`
* **New Resource** `nshttpparam`
* **New Resource** `mapdomain`
* **New Resource** `mapbmr_bmrv4network_binding`
* **New Resource** `vridparam`
* **New Resource** `bridgegroup`
* **New Resource** `bridgegroup_vlan_binding`
* **New Resource** `nspartition_bridgegroup_binding`
* **New Resource** `nstrafficdomain_bridgegroup_binding`
* **New Resource** `nat64param`
* **New Resource** `nslicenseparameters`
* **New Resource** `bridgegroup_nsip_binding`
* **New Resource** `bridgegroup_nsip6_binding`

* **New Data Source** `sslcipher_sslvserver_bindings`

BUG FIXES

* Fixed resource missing errorcode in `sslvserver_sslciphersuite_binding`


## 1.15.0 (May 16, 2022)

FEATURES

* **New Resource** `vxlan_srcip_binding`
* **New Resource** `botprofile_ipreputation_binding`
* **New Resource** `botprofile_blacklist_binding`
* **New Resource** `botprofile_ratelimit_binding`
* **New Resource** `botglobal_botpolicy_binding`
* **New Resource** `appfwprofile_contenttype_binding`
* **New Resource** `appfwprofile_excluderescontenttype_binding`
* **New Resource** `appfwglobal_appfwpolicy_binding`
* **New Resource** `appfwprofile_csrftag_binding`
* **New Resource** `appfwglobal_auditsyslogpolicy_binding`
* **New Resource** `appfwglobal_auditnslogpolicy_binding`
* **New Resource** `appfwprofile_creditcardnumber_binding`
* **New Resource** `appfwpolicylabel_appfwpolicy_binding`
* **New Resource** `appfwprofile_cmdinjection_binding`
* **New Resource** `appfwprofile_xmlxss_binding`
* **New Resource** `appfwprofile_fieldformat_binding`
* **New Resource** `appfwprofile_safeobject_binding`
* **New Resource** `appfwprofile_xmlwsiurl_binding`
* **New Resource** `appfwprofile_jsoncmdurl_binding`
* **New Resource** `botsignature`
* **New Resource** `appfwurlencodedformcontenttype`
* **New Resource** `appfwprofile_jsonsqlurl_binding`
* **New Resource** `appfwprofile_xmlsqlinjection_binding`
* **New Resource** `appfwprofile_fieldconsistency_binding`
* **New Resource** `appfwprofile_jsonxssurl_binding`
* **New Resource** `appfwprofile_logexpression_binding`
* **New Resource** `appfwprofile_fileuploadtype_binding`
* **New Resource** `appfwprofile_jsondosurl_binding`
* **New Resource** `appfwprofile_xmlattachmenturl_binding`
* **New Resource** `appfwprofile_trustedlearningclients_binding`
* **New Resource** `appfwprofile_xmldosurl_binding`
* **New Resource** `nitro_resource`
* **New Resource** `appfwprofile_xmlvalidationurl_binding`
* **New Resource** `appfwsignatures`
* **New Resource** `appfwlearningsettings`
* **New Resource** `appfwhtmlerrorpage`
* **New Resource** `appfwxmlerrorpage`
* **New Resource** `location`
* **New Resource** `service_dospolicy_binding`
* **New Resource** `fis`
* **New Resource** `vrid`
* **New Resource** `netprofile_natrule_binding`
* **New Resource** `radiusnode`
* **New Resource** `service_lbmonitor_binding`
* **New Resource** `vrid6`
* **New Resource** `forwardingsession`
* **New Resource** `netbridge`
* **New Resource** `netprofile_srcportset_binding`
* **New Resource** `rnatglobal_auditsyslogpolicy_binding`
* **New Resource** `appfwjsonerrorpage`
* **New Resource** `nstimer`
* **New Resource** `nslimitidentifier`
* **New Resource** `nshmackey`


## 1.14.0 (April 20, 2022)

FEATURES

* **New Resource** `authenticationvserver_auditnslogpolicy_binding`
* **New Resource** `vpnglobal_domain_binding`
* **New Resource** `vpnglobal_intranetip_binding`
* **New Resource** `vpnglobal_sharefileserver_binding`
* **New Resource** `vpnglobal_vpnclientlessaccesspolicy_binding`
* **New Resource** `vpnvserver_intranetip_binding`
* **New Resource** `vpnvserver_sharefileserver_binding`
* **New Resource** `authenticationnegotiatepolicy`
* **New Resource** `vpnvserver_aaapreauthenticationpolicy_binding`
* **New Resource** `vpnvserver_icapolicy_binding`
* **New Resource** `authenticationvserver_authenticationloginschemapolicy_binding`
* **New Resource** `vpnvserver_authenticationnegotiatepolicy_binding`
* **New Resource** `authenticationvserver_authenticationnegotiatepolicy_binding`
* **New Resource** `vpnvserver_authenticationoauthidppolicy_binding`
* **New Resource** `authenticationsamlidpprofile`
* **New Resource** `authenticationvserver_tmsessionpolicy_binding`
* **New Resource** `authenticationvserver_authenticationoauthidppolicy_binding`
* **New Resource** `vpnvserver_vpnurlpolicy_binding`
* **New Resource** `systemglobal_authenticationldappolicy_binding`
* **New Resource** `vpnvserver_feopolicy_binding`
* **New Resource** `authenticationsamlidppolicy`
* **New Resource** `vpnvserver_authenticationloginschemapolicy_binding`
* **New Resource** `vpnvserver_vpnclientlessaccesspolicy_binding`
* **New Resource** `vpnparameter`
* **New Resource** `vpnvserver_staserver_binding`
* **New Resource** `vpnglobal_staserver_binding`
* **New Resource** `vpnglobal_authenticationnegotiatepolicy_binding`
* **New Resource** `vpnglobal_intranetip6_binding`
* **New Resource** `vpnvserver_intranetip6_binding`
* **New Resource** `vpnvserver_authenticationsamlidppolicy_binding`
* **New Resource** `authenticationvserver_authenticationsamlidppolicy_binding`
* **New Resource** `authenticationvserver_cachepolicy_binding`
* **New Resource** `vxlan`
* **New Resource** `vxlanvlanmap`
* **New Resource** `appfwconfidfield`
* **New Resource** `vxlan_nsip_binding`
* **New Resource** `vxlan_nsip6_binding`
* **New Resource** `vxlanvlanmap_vxlan_binding`
* **New Resource** `botpolicylabel_botpolicy_binding`
* **New Resource** `botprofile_captcha_binding`
* **New Resource** `botprofile_tps_binding`
* **New Resource** `botprofile_trapinsertionurl_binding`
* **New Resource** `botprofile_logexpression_binding`
* **New Resource** `botprofile_whitelist_binding`
* **New Resource** `filteraction`

BUG FIXES

* Fixed erroneous category `vpnnexthopserever` documentation
* Fixed erroneous category `vpnvserver_authenticationcertpolicy_binding` documentation

## 1.13.0 (March 31, 2022)

FEATURES

* **New Resource** `authenticationldappolicy`
* **New Resource** `authenticationlocalpolicy`
* **New Resource** `authenticationnoauthaction`
* **New Resource** `authenticationsamlaction`
* **New Resource** `vpnvserver_cachepolicy_binding`
* **New Resource** `vpnvserver_appcontroller_binding`
* **New Resource** `authenticationepaaction`
* **New Resource** `authenticationloginschema`
* **New Resource** `authenticationdfaaction`
* **New Resource** `authenticationsamlpolicy`
* **New Resource** `authenticationradiusaction`
* **New Resource** `authenticationdfapolicy`
* **New Resource** `authenticationemailaction`
* **New Resource** `authenticationwebauthaction`
* **New Resource** `authenticationcaptchaaction`
* **New Resource** `authenticationradiuspolicy`
* **New Resource** `authenticationtacacsaction`
* **New Resource** `authenticationstorefrontauthaction`
* **New Resource** `authenticationwebauthpolicy`
* **New Resource** `authenticationcitrixauthaction`
* **New Resource** `authenticationtacacspolicy`
* **New Resource** `authenticationoauthidpprofile`
* **New Resource** `authenticationcertaction`
* **New Resource** `authenticationpushservice`
* **New Resource** `authenticationoauthidppolicy`
* **New Resource** `authenticationcertpolicy`
* **New Resource** `authenticationnegotiateaction`
* **New Resource** `authenticationloginschemapolicy`
* **New Resource** `vpnvserver_authenticationdfapolicy_binding`
* **New Resource** `vpnglobal_vpnnexthopserver_binding`
* **New Resource** `vpnglobal_vpnportaltheme_binding`
* **New Resource** `vpnglobal_authenticationcertpolicy_binding`
* **New Resource** `vpnglobal_authenticationradiuspolicy_binding`
* **New Resource** `vpnglobal_authenticationsamlpolicy_binding`
* **New Resource** `vpnglobal_authenticationtacacspolicy_binding`
* **New Resource** `vpnvserver_authenticationcertpolicy_binding`
* **New Resource** `vpnvserver_authenticationlocalpolicy_binding`
* **New Resource** `vpnvserver_authenticationsamlpolicy_binding`
* **New Resource** `vpnvserver_authenticationtacacspolicy_binding`
* **New Resource** `vpnvserver_authenticationwebauthpolicy_binding`
* **New Resource** `authenticationvserver_vpnportaltheme_binding`
* **New Resource** `authenticationvserver_authenticationwebauthpolicy_binding`
* **New Resource** `authenticationvserver_authenticationcertpolicy_binding`
* **New Resource** `authenticationvserver_rewritepolicy_binding`
* **New Resource** `authenticationvserver_authenticationldappolicy_binding`
* **New Resource** `authenticationvserver_auditsyslogpolicy_binding`
* **New Resource** `authenticationvserver_authenticationsamlpolicy_binding`
* **New Resource** `authenticationvserver_authenticationtacacspolicy_binding`
* **New Resource** `authenticationvserver_authenticationlocalpolicy_binding`
* **New Resource** `authenticationvserver_cspolicy_binding`
* **New Resource** `authenticationvserver_responderpolicy_binding`
* **New Resource** `authenticationvserver_authenticationradiuspolicy_binding`

## 1.12.0 (March 15, 2022)

FEATURES

* **New Data Source** `nsversion`
* **New Resource** `vpnvserver_vpnurl_binding`
* **New Resource** `vpnvserver_rewritepolicy_binding`
* **New Resource** `vpnvserver_responderpolicy_binding`
* **New Resource** `vpnvserver_cspolicy_binding`
* **New Resource** `authenticationoauthaction`

## 1.11.0 (March 2, 2022)

FEATURES

* **New Resource** `vpnglobal_authenticationldappolicy_binding`
* **New Resource** `vpnglobal_authenticationlocalpolicy_binding`
* **New Resource** `vpnintranetapplication`
* **New Resource** `vpnpcoipvserverprofile`
* **New Resource** `vpnpcoipprofile`
* **New Resource** `vpnglobal_vpnurl_binding`
* **New Resource** `vpnglobal_vpnurlpolicy_binding`
* **New Resource** `vpnglobal_vpneula_binding`
* **New Resource** `vpnvserver_authenticationldappolicy_binding`
* **New Resource** `vpnvserver_authenticationradiuspolicy_binding`
* **New Resource** `vpnnexthopserver`
* **New Resource** `vpnportaltheme`
* **New Resource** `vpnsamlssoprofile`
* **New Resource** `vpnglobal_auditsyslogpolicy_binding`
* **New Resource** `vpnglobal_vpnintranetapplication_binding`
* **New Resource** `vpnvserver_auditsyslogpolicy_binding`
* **New Resource** `vpnvserver_auditnslogpolicy_binding`
* **New Resource** `vpnvserver_appflowpolicy_binding`
* **New Resource** `vpnvserver_analyticsprofile_binding`
* **New Resource** `vpnvserver_vpneula_binding`
* **New Resource** `vpnvserver_vpnintranetapplication_binding`
* **New Resource** `vpnvserver_vpnnexthopserver_binding`
* **New Resource** `vpnvserver_vpnportaltheme_binding`
* **New Resource** `vpnvserver_vpntrafficpolicy_binding`
* **New Resource** `hafailover`


BUG FIXES

* Fix resource `service` to calculate service state correctly.

## 1.10.0 (February 22, 2022)

FEATURES

* **New Resource** `vpnurl`
* **New Resource** `vpnsessionaction`
* **New Resource** `vpnvserver`
* **New Resource** `vpnsessionpolicy`
* **New Resource** `vpntrafficaction`
* **New Resource** `vpnurlaction`
* **New Resource** `vpnvserver_vpnsessionpolicy_binding`
* **New Resource** `vpntrafficpolicy`
* **New Resource** `vpnurlpolicy`
* **New Resource** `authenticationvserver`
* **New Resource** `authenticationldapaction`
* **New Resource** `vpnglobal_sslcertkey_binding`
* **New Resource** `vpnglobal_vpntrafficpolicy_binding`
* **New Resource** `vpnglobal_vpnsessionpolicy_binding`
* **New Resource** `authenticationauthnprofile`
* **New Resource** `authenticationpolicylabel`
* **New Resource** `authenticationpolicy`
* **New Resource** `authenticationvserver_authenticationpolicy_binding`
* **New Resource** `authenticationpolicylabel_authenticationpolicy_binding`

ENHANCEMENTS

* Add apigateway feature in `nsfeature` resource.

BUG FIXES

* Fix resource `lbvserver` to calculate server state correctly.

## 1.9.0 (January 11, 2022)

FEATURES

* **New Resource** `authorizationpolicy`

## 1.8.0 (November 11, 2021)

FEATURES

* **New Resource** `filterglobal_filterpolicy_binding`
* **New Resource** `dnsparameter`
* **New Resource** `appfwsettings`
* **New Resource** `responderhtmlpage`

ENHANCEMENTS

* Add import operation for `servicegroup_servicegroupmemeber_binding` resource
* Implement login operation and partition targetting in provider
* Introduce no read flag in servicegroup member binding
* Enable use of proxy through HTTP\_PROXY and HTTPS\_PROXY environment variables

BUG FIXES

* Fix port logic error in `servicegroup_servicegroupmemeber_binding` resource
* Fix default lb monitor handling in `service` resource

## 1.7.0 (September 29, 2021)

FEATURES

* **New Resource** `csparameter`
* **New Resource** `cspolicylabel`
* **New Resource** `csvserver_analyticsprofile_binding`
* **New Resource** `csvserver_appqoepolicy_binding`
* **New Resource** `csvserver_auditnslogpolicy_binding`
* **New Resource** `csvserver_auditsyslogpolicy_binding`
* **New Resource** `csvserver_authorizationpolicy_binding`
* **New Resource** `csvserver_botpolicy_binding`
* **New Resource** `csvserver_cachepolicy_binding`
* **New Resource** `csvserver_contentinspectionpolicy_binding`
* **New Resource** `csvserver_feopolicy_binding`
* **New Resource** `csvserver_gslbvserver_binding`
* **New Resource** `csvserver_spilloverpolicy_binding`
* **New Resource** `csvserver_tmtrafficpolicy_binding`
* **New Resource** `csvserver_vpnvserver_binding`
* **New Resource** `policyhttpcallout`
* **New Resource** `policymap`
* **New Resource** `policyparam`
* **New Resource** `responderparam`
* **New Resource** `responderpolicylabel_responderpolicy_binding`
* **New Resource** `rewriteglobal_rewritepolicy_binding`
* **New Resource** `rewriteparam`
* **New Resource** `rewritepolicylabel_rewritepolicy_binding`
* **New Resource** `sslcacertgroup_sslcertkey_binding`
* **New Resource** `ssldtlsprofile`
* **New Resource** `sslfipskey`
* **New Resource** `ssllogprofile`
* **New Resource** `sslocspresponder`
* **New Resource** `sslpolicylabel`
* **New Resource** `sslpolicylabel_sslpolicy_binding`
* **New Resource** `sslprofile_sslcertkey_binding`
* **New Resource** `sslservice`
* **New Resource** `sslservice_ecccurve_binding`
* **New Resource** `sslservice_sslcertkey_binding`
* **New Resource** `sslservice_sslciphersuite_binding`
* **New Resource** `sslservicegroup`
* **New Resource** `sslservicegroup_ecccurve_binding`
* **New Resource** `sslservicegroup_sslcertkey_binding`
* **New Resource** `sslvserver`
* **New Resource** `sslvserver_ecccurve_binding`
* **New Resource** `sslvserver_sslciphersuite_binding`
* **New Resource** `vpnalwaysonprofile`
* **New Resource** `vpnclientlessaccesspolicy`
* **New Resource** `vpnclientlessaccessprofile`
* **New Resource** `vpneula`
* **New Resource** `vpnformssoaction`
* **New Resource** `vpnglobal_appcontroller_binding`

ENHANCEMENTS

* Update nshttpprofile resource to include latest options

## 1.6.0 (September 14, 2021)

FEATURES

* **New Resource** `botpolicy`
* **New Resource** `botpolicylabel`
* **New Resource** `botprofile`
* **New Resource** `botsettings`
* **New Resource** `lbgroup`
* **New Resource** `lbgroup_lbvserver_binding`
* **New Resource** `lbmetrictable`
* **New Resource** `lbmonitor_metric_binding`
* **New Resource** `lbmonitor_sslcertkey_binding`
* **New Resource** `lbprofile`
* **New Resource** `lbroute`
* **New Resource** `lbroute6`
* **New Resource** `lbsipparameters`
* **New Resource** `lbvserver_analyticsprofile_binding`
* **New Resource** `lbvserver_appflowpolicy_binding`
* **New Resource** `lbvserver_appqoepolicy_binding`
* **New Resource** `lbvserver_auditsyslogpolicy_binding`
* **New Resource** `lbvserver_authorizationpolicy_binding`
* **New Resource** `lbvserver_botpolicy_binding`
* **New Resource** `lbvserver_cachepolicy_binding`
* **New Resource** `lbvserver_contentinspectionpolicy_binding`
* **New Resource** `lbvserver_dnspolicy64_binding`
* **New Resource** `lbvserver_feopolicy_binding`
* **New Resource** `lbvserver_spilloverpolicy_binding`
* **New Resource** `lbvserver_tmtrafficpolicy_binding`
* **New Resource** `lbvserver_videooptimizationdetectionpolicy_binding`
* **New Resource** `lbvserver_videooptimizationpacingpolicy_binding`
* **New Resource** `sslcacertgroup`

## 1.5.0 (July 16, 2021)

ENHANCEMENTS

* add `save_on_destroy` option in `nsconfig_save` resrouce

## 1.4.0 (July 13, 2021)

FEATURES

* **New Resource** `vlan_nsip_binding`
* **New Resource** `vlan_interface_binding`
* **New Resource** `nsmode`

ENHANCEMENTS

* Extra cluster configuration options. Now a SNIP and vtysh commands can be added per node added to the cluster.
* Update to latest adc-nitro-go library.

BUG FIXES

* Correct the way the `route` resource is read from the ADC. Now takes into account the `ownergroup` attribute.
* Correct `ownernode` argument of `nsip` resource to TypeString. Now ownernode will be applied correctly.

## 1.3.0 (July 6, 2021)

ENHANCEMENTS

* Migrate NITRO library to citrix/adc-nitro-go

## 1.2.0 (June 30, 2021)

FEATURES

* **New Resource** `citrixadc_iptunnel`
* **New Resource** `citrixadc_lbparameter`
* **New Resource** `citrixadc_vlan`

BUG FIXES

* resource/citrixadc\_cluster: Check `masterstate` instead of `health` for determining when a node has succesfully joined the cluster.

## 1.1.0 (June 7, 2021)

FEATURES

* **New Resource** `citrixadc_lbvserver_servicegroup_binding`

ENHANCEMENTS

* resource/citrixadc\_servicegroup: Do not read `lbvservers` attribute when not set. Needed for maintaining idempotency in conjuction with  `citrixadc_lbvserver_servicegroup_binding` resource.

NOTES

* Correct documentation of citrixadc\_nslicense to list `ssh_host_pubkey` attribute as `Required`.

## 1.0.1 (May 13, 2021)

NOTES

* Correct category in documentation for csvserver\_appfwpolicy\_binding

## 1.0.0 (May 10, 2021)

FEATURES

* **New Resource** `appfwfieldtype`
* **New Resource** `appfwjsoncontenttype`
* **New Resource** `appfwpolicy`
* **New Resource** `appfwpolicylabel`
* **New Resource** `appfwprofile_denyurl_binding`
* **New Resource** `appfwprofile`
* **New Resource** `appfwprofile_starturl_binding`
* **New Resource** `appfwprofile_sqlinjection_binding`
* **New Resource** `appfwprofile_crosssitescripting_binding`
* **New Resource** `appfwprofile_cookieconsistency_binding`
* **New Resource** `appfwxmlcontenttype`
* **New Resource** `auditmessageaction`
* **New Resource** `auditsyslogaction`
* **New Resource** `auditsyslogpolicy`
* **New Resource** `clusterfiles_syncer`
* **New Resource** `cluster`
* **New Resource** `cmppolicy`
* **New Resource** `csaction`
* **New Resource** `cspolicy`
* **New Resource** `csvserver_appfwpolicy_binding`
* **New Resource** `csvserver_cmppolicy_binding`
* **New Resource** `csvserver_cspolicy_binding`
* **New Resource** `csvserver_filterpolicy_binding`
* **New Resource** `csvserver`
* **New Resource** `csvserver_responderpolicy_binding`
* **New Resource** `csvserver_rewritepolicy_binding`
* **New Resource** `csvserver_transformpolicy_binding`
* **New Resource** `dnsnsrec`
* **New Resource** `dnssoarec`
* **New Resource** `filterpolicy`
* **New Resource** `gslbservice`
* **New Resource** `gslbsite`
* **New Resource** `gslbvserver`
* **New Resource** `inat`
* **New Resource** `installer`
* **New Resource** `interface`
* **New Resource** `ipset`
* **New Resource** `lbmonitor`
* **New Resource** `lbvserver_appfwpolicy_binding`
* **New Resource** `lbvserver_cmppolicy_binding`
* **New Resource** `lbvserver_filterpolicy_binding`
* **New Resource** `lbvserver`
* **New Resource** `lbvserver_responderpolicy_binding`
* **New Resource** `lbvserver_rewritepolicy_binding`
* **New Resource** `lbvserver_service_binding`
* **New Resource** `lbvserver_transformpolicy_binding`
* **New Resource** `linkset`
* **New Resource** `netprofile`
* **New Resource** `nsacl`
* **New Resource** `nsacls`
* **New Resource** `nscapacity`
* **New Resource** `nsconfig_clear`
* **New Resource** `nsconfig_save`
* **New Resource** `nsconfig_update`
* **New Resource** `nsfeature`
* **New Resource** `nshttpprofile`
* **New Resource** `nsip6`
* **New Resource** `nsip`
* **New Resource** `nslicense`
* **New Resource** `nslicenseserver`
* **New Resource** `nsparam`
* **New Resource** `nsrpcnode`
* **New Resource** `nstcpparam`
* **New Resource** `nstcpprofile`
* **New Resource** `nsvpxparam`
* **New Resource** `password_resetter`
* **New Resource** `pinger`
* **New Resource** `policydataset`
* **New Resource** `policydataset_value_binding`
* **New Resource** `policyexpression`
* **New Resource** `policypatset`
* **New Resource** `policypatset_pattern_binding`
* **New Resource** `policystringmap`
* **New Resource** `policystringmap_pattern_binding`
* **New Resource** `quicbridgeprofile`
* **New Resource** `rebooter`
* **New Resource** `responderaction`
* **New Resource** `responderpolicy`
* **New Resource** `responderpolicylabel`
* **New Resource** `rewriteaction`
* **New Resource** `rewritepolicy`
* **New Resource** `rewritepolicylabel`
* **New Resource** `rnat`
* **New Resource** `route`
* **New Resource** `routerdynamicrouting`
* **New Resource** `server`
* **New Resource** `service`
* **New Resource** `servicegroup`
* **New Resource** `servicegroup_lbmonitor_binding`
* **New Resource** `servicegroup_servicegroupmember_binding`
* **New Resource** `sslaction`
* **New Resource** `sslcertkey`
* **New Resource** `sslcipher`
* **New Resource** `ssldhparam`
* **New Resource** `sslparameter`
* **New Resource** `sslpolicy`
* **New Resource** `sslprofile`
* **New Resource** `sslprofile_sslcipher_binding`
* **New Resource** `sslvserver_sslcertkey_binding`
* **New Resource** `sslvserver_sslpolicy_binding`
* **New Resource** `systemcmdpolicy`
* **New Resource** `systemextramgmtcpu`
* **New Resource** `systemfile`
* **New Resource** `systemgroup`
* **New Resource** `systemuser`
* **New Resource** `transformaction`
* **New Resource** `transformpolicy`
* **New Resource** `transformprofile`<|MERGE_RESOLUTION|>--- conflicted
+++ resolved
@@ -1,15 +1,9 @@
-<<<<<<< HEAD
-## 1.34.0 (April 25, 2023)
+## 1.34.0 (May 05, 2023)
 
 FEATURES
 
 * **New Resource**: citrixadc_videooptimizationdetectionaction 
 * **New Resource**: citrixadc_videooptimizationdetectionpolicy 
-=======
-## 1.34.0 (May 05, 2023)
-
-FEATURES
-
 * **New Resource**: citrixadc_aaapreauthenticationaction 
 
 BUG FIXES
@@ -17,7 +11,6 @@
 * **citrixadc_snmptrap**: Updated read operation to make it backward compatible, appended the attribute value to old Id. 
 * **citrixadc_policystringmap_pattern_binding**: Updated delete operation with QueryEscape function while making API call.
 
->>>>>>> 3a2a979c
 
 ## 1.33.0 (April 03, 2023)
 
